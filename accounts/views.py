<<<<<<< HEAD
import logging
import random
import re

=======
import os
from django.shortcuts import redirect
import requests
>>>>>>> a2511215
from rest_framework import generics, status, viewsets, permissions
from rest_framework.response import Response
from rest_framework.permissions import AllowAny, IsAuthenticated
from rest_framework.views import APIView
from rest_framework_simplejwt.serializers import TokenRefreshSerializer
from rest_framework_simplejwt.tokens import RefreshToken
from rest_framework_simplejwt.views import TokenRefreshView as JWTTokenRefreshView
<<<<<<< HEAD


from django.contrib.auth import authenticate
from django.conf import settings
from django.core.mail import EmailMessage, get_connection

from .serializers import(
    UserSerializer, LoginSerializer, PregnancySerializer, UserUpdateSerializer, ChangePasswordSerializer,
    PasswordResetSerializer, PasswordResetCheckSerializer
)
from .models import User, Pregnancy
from dotenv import load_dotenv

# .env 파일 로드
load_dotenv()





=======
from rest_framework.decorators import action
import logging
from dotenv import load_dotenv
from django.contrib.auth.hashers import get_random_string
from django.http import HttpResponseRedirect, HttpResponse
>>>>>>> a2511215

load_dotenv()
# 로깅 설정
logger = logging.getLogger(__name__)

class RegisterView(generics.CreateAPIView):
    """회원가입 API"""
    queryset = User.objects.all()
    serializer_class = UserSerializer
    permission_classes = [AllowAny]

class LoginView(APIView):
    """로그인 API"""
    permission_classes = [AllowAny]
    
    def post(self, request):
        serializer = LoginSerializer(data=request.data)
        serializer.is_valid(raise_exception=True)
        
        email = serializer.validated_data['email']
        password = serializer.validated_data['password']
        
        # authenticate 함수 사용 (email이 USERNAME_FIELD이므로 email 파라미터로 전달)
        user = authenticate(request, email=email, password=password)
        
        if user:
            # 토큰 생성
            refresh = RefreshToken.for_user(user)
            
            # 토큰에 사용자 정보 추가
            refresh['user_id'] = str(user.user_id)
            refresh['username'] = user.username
            refresh['name'] = user.name
            refresh['email'] = user.email
            refresh['is_pregnant'] = user.is_pregnant
            
            # 액세스 토큰에도 정보 추가
            refresh.access_token['user_id'] = str(user.user_id)
            refresh.access_token['username'] = user.username
            refresh.access_token['name'] = user.name
            refresh.access_token['email'] = user.email
            refresh.access_token['is_pregnant'] = user.is_pregnant
            
            return Response({
                'message': '로그인 성공',
                'user_id': str(user.user_id),
                'name': user.name,
                'is_pregnant': user.is_pregnant,
                'tokens': {
                    'refresh': str(refresh),
                    'access': str(refresh.access_token),
                }
            }, status=status.HTTP_200_OK)
        else:
            return Response({
                'error': '이메일 또는 비밀번호가 올바르지 않습니다.'
            }, status=status.HTTP_401_UNAUTHORIZED)


class TokenRefreshView(JWTTokenRefreshView):
    """ 토큰 갱신 API """

    authentication_classes = []
    permission_classes = [AllowAny]

    def post(self, request, *args, **kwargs):
        refresh_token = request.data.get("refresh")
        if not refresh_token:
            return Response({"error": "refresh 토큰이 없습니다."}, status=status.HTTP_400_BAD_REQUEST)

        serializer = TokenRefreshSerializer(data={"refresh": refresh_token})
        serializer.is_valid(raise_exception=True)

        return Response(
            {
                "access": serializer.validated_data["access"]
            },
            status=status.HTTP_200_OK
        )


class PasswordResetViewSet(viewsets.GenericViewSet):
    """ 비밀번호 재설정 코드 전송 뷰셋 """
    permission_classes = [AllowAny]
    serializer_class = PasswordResetSerializer

    def create(self, request, *args, **kwargs):
        serializer = self.get_serializer(data=request.data)
        serializer.is_valid(raise_exception=True)
        email = serializer.validated_data['email']


        # 사용자 확인
        user = User.objects.get(email__iexact=email)

        if not user:
            return Response({"success": False, "message": "해당 이메일의 사용자가 없습니다."},
                            status=status.HTTP_404_NOT_FOUND)

        # 랜덤 코드 생성
        code = str(random.randint(100000, 999999))
        user.send_reset_code(code, end_minutes=10)

        # 이메일 전송
        try:
            self.send_mail(email, code)
            return Response({"success": True, "message": "인증 코드 전송 성공"},
                            status=status.HTTP_200_OK)
        except ValueError:
            return Response({"success": False, "message": "정확한 이메일 주소를 입력해 주세요."},
                            status=status.HTTP_400_BAD_REQUEST)
        except Exception as e:
            return Response({"success": False, "message": f"이메일 전송 중 오류가 발생했습니다: {str(e)}"},
                            status=status.HTTP_500_INTERNAL_SERVER_ERROR)

    def send_mail(self, recipient_email, code):
        """ 이메일 전송 """
        # 이메일 주소 형식 확인
        if not re.match(r"[^@]+@[^@]+\.[^@]+", recipient_email):
            raise ValueError("정확한 이메일 주소를 입력해 주세요.")

        domain = recipient_email.split('@')[-1].lower()
        config = settings.SMTP_CONFIG.get(domain, settings.EMAIL_CONFIG)

        try:
            connection = get_connection(

            # 이메일 설정을 settings에서 가져오기
                host=config['HOST'],
                use_tls=config['USE_TLS'],
                port=config['PORT'],
                username=config['HOST_USER'],
                password=config['HOST_PASSWORD'],

            )
            email_message = EmailMessage(
                subject="[Touch_Moms] 비밀번호 재설정 코드 안내",
                body=f"안녕하세요\n비밀번호 재설정 인증코드는 [{code}]입니다. 10분 안에 인증을 완료해주세요.",
                from_email=config['HOST_USER'],
                to=[recipient_email],
                connection=connection
            )

            email_message.send(fail_silently=False)

        except Exception as e:
            logger.error(f"이메일 전송 실패: {str(e)}")
            raise Exception(f"이메일 전송 실패: {str(e)}")


class PasswordResetConfirmViewSet(viewsets.GenericViewSet):
    """ 비밀번호 재설정 완료 뷰셋 """

    def create(self, request, *args, **kwargs):
        serializer = self.get_serializer(data=request.data)
        serializer.is_valid(raise_exception=True)
        reset_code = serializer.validated_data['code']
        new_password = serializer.validated_data['new_password']

        # 코드로 사용자 탐색
        user = User.objects.get(reset_code=reset_code)
        if not user or not user.check_reset_code(reset_code):
            return Response({"success": False, "message": "만료되었거나 잘못된 코드입니다."},
                            status=status.HTTP_400_BAD_REQUEST)

        # 새 비밀번호 설정
        user.set_password(new_password)
        user.clear_reset_code()

        return Response({"success": True, "message": "비밀번호가 성공적으로 재설정되었습니다."},
                        status=status.HTTP_200_OK)

class PasswordResetCheckViewSet(viewsets.GenericViewSet):
    """ 비밀번호 재설정 코드 확인 뷰셋 """
    permission_classes = [AllowAny]
    serializer_class = PasswordResetCheckSerializer

    def create(self, request, *args, **kwargs):
        serializer = self.get_serializer(data=request.data)
        serializer.is_valid(raise_exception=True)
        code = serializer.validated_data['code']

        # 코드로 사용자 탐색
        user = User.objects.get(reset_code=code)
        if not user or not user.check_reset_code(code):
            return Response({"success": False, "message": "만료되었거나 잘못된 코드입니다."},
                            status=status.HTTP_400_BAD_REQUEST)

        return Response({"success": True, "message": "인증 완료"},
                        status=status.HTTP_200_OK)


class ChangePasswordView(generics.UpdateAPIView):
    """비밀번호 수정 API"""
    serializer_class = ChangePasswordSerializer
    permission_classes = [IsAuthenticated]
    
    def get_object(self):
        return self.request.user
    
    def put(self, request, *args, **kwargs):  # post 대신 put 사용
        user = self.get_object()
        serializer = self.get_serializer(data=request.data)

        if serializer.is_valid():
            # 현재 비밀번호 확인
            if not user.check_password(serializer.validated_data['current_password']):
                return Response(
                    {"current_password": "현재 비밀번호가 올바르지 않습니다."},
                    status=status.HTTP_400_BAD_REQUEST
                )
            
            # 새 비밀번호로 변경
            user.set_password(serializer.validated_data['new_password'])
            user.save()
            
            return Response({
                "message": "비밀번호가 성공적으로 변경되었습니다."
            }, status=status.HTTP_200_OK)
        
        return Response(serializer.errors, status=status.HTTP_400_BAD_REQUEST)


class ListUsersView(generics.ListAPIView):
    """전체 사용자 조회 API"""
    queryset = User.objects.all()
    serializer_class = UserSerializer
    permission_classes = [IsAuthenticated]

class UserDetailView(generics.RetrieveAPIView):
    """단일 사용자 정보 조회 API"""
    queryset = User.objects.all()
    serializer_class = UserSerializer
    permission_classes = [IsAuthenticated]
    lookup_field = 'user_id'  # UUID 필드를 사용하여 조회

class UpdateUserInfoView(generics.RetrieveUpdateAPIView):
    """사용자 정보 조회/변경 API"""
    serializer_class = UserSerializer
    permission_classes = [IsAuthenticated]
    
    def get_object(self):
        # 현재 로그인한 사용자의 정보만 수정 가능
        return self.request.user
    
    def get_serializer_class(self):
        if self.request.method in ['PUT', 'PATCH']:
            return UserUpdateSerializer  # 수정용 시리얼라이저 (비밀번호 필드 제외)
        return UserSerializer  # 조회용 시리얼라이저
    
    def update(self, request, *args, **kwargs):
        partial = kwargs.pop('partial', False)
        instance = self.get_object()
        serializer = self.get_serializer(instance, data=request.data, partial=partial)
        serializer.is_valid(raise_exception=True)
        self.perform_update(serializer)

        return Response({
            'message': '사용자 정보가 성공적으로 수정되었습니다.',
            'data': serializer.data
        })

# class FollowView(generics.GenericAPIView):
#     """팔로잉/팔로워 기능 API"""
#     # 팔로잉/팔로워 로직 구현

class PregnancyViewSet(viewsets.ModelViewSet):
    serializer_class = PregnancySerializer
    permission_classes = [IsAuthenticated]

    def get_queryset(self):
        return Pregnancy.objects.filter(user=self.request.user)

    def perform_create(self, serializer):
        serializer.save(user=self.request.user)

    # @action(detail=False, methods=['get'])
    # def current_pregnancy(self, request):
    #     """현재 진행 중인 임신 정보를 가져옵니다."""
    #     pregnancy = self.get_queryset().first()
    #     if pregnancy:
    #         serializer = self.get_serializer(pregnancy)
    #         return Response(serializer.data)
    #     return Response(
    #         {"message": "등록된 임신 정보가 없습니다."},
    #         status=status.HTTP_404_NOT_FOUND
    #     )
<<<<<<< HEAD

# class FindUsernameView(generics.GenericAPIView):
#     """ 아이디 찾기 """
=======
    
class KakaoLoginCallbackView(APIView):
    """
    카카오 소셜로그인 리다이렉트 방식:
    카카오에서 code를 받는 콜백 뷰.
    """
    permission_classes = [AllowAny]

    def get(self, request):
        # 카카오에서 전달한 code 추출
        code = request.GET.get('code', None)
        if not code:
            return Response({'error': '카카오 인증 code가 없습니다.'}, status=status.HTTP_400_BAD_REQUEST)
    
        # code로 카카오 액세스 토큰 요청
        token_api_url = "https://kauth.kakao.com/oauth/token"
        data = {
            'grant_type': 'authorization_code',
            'client_id': os.getenv('REST_KAKAO_API'),  # 카카오 developers에서 발급한 REST API 키
            'redirect_uri': "http://127.0.0.1:8000/v1/accounts/kakao/callback",  # 디벨로퍼스에 등록된 Redirect URI와 동일
            'code': code
        }
        token_response = requests.post(token_api_url, data=data)
        token_json = token_response.json()
        if 'access_token' not in token_json:
            return Response({'error': '카카오 액세스 토큰을 받지 못했습니다.'}, status=status.HTTP_400_BAD_REQUEST)

        kakao_access_token = token_json['access_token']

        # 액세스 토큰으로 카카오 프로필 요청
        profile_api_url = "https://kapi.kakao.com/v2/user/me"
        headers = {
            "Authorization": f"Bearer {kakao_access_token}"
        }
        profile_response = requests.post(profile_api_url, headers=headers)
        if profile_response.status_code != 200:
            return Response({'error': '카카오 사용자 정보를 가져오지 못했습니다.'}, status=status.HTTP_400_BAD_REQUEST)

        kakao_user = profile_response.json()
        kakao_account = kakao_user.get('kakao_account', {})
        email = kakao_account.get('email', None)
        
        if not email:
            return Response({'error': '카카오 이메일 정보가 없습니다.'}, status=status.HTTP_400_BAD_REQUEST)
        
        try:
            # 기존 사용자 찾기
            user = User.objects.get(email=email)
        except User.DoesNotExist:
            # 신규 사용자 자동 생성
            username = f"kakao_{kakao_user.get('id')}"
            name = kakao_account.get('profile', {}).get('nickname', '카카오 사용자')
            # 랜덤 비밀번호 생성 (실제 사용되지 않지만 필드는 채워야 함)
            temp_password = get_random_string(length=20)
            
            user = User.objects.create_user(
                username=username,
                email=email,
                name=name,
                password=temp_password  # 실제로는 사용되지 않음
            )
        
        # JWT 토큰 생성
        refresh = RefreshToken.for_user(user)
        
        # 토큰에 사용자 정보 추가
        refresh['user_id'] = str(user.user_id)
        refresh['username'] = user.username
        refresh['name'] = user.name
        refresh['email'] = user.email
        refresh['is_pregnant'] = user.is_pregnant
        
        # 액세스 토큰에도 정보 추가
        refresh.access_token['user_id'] = str(user.user_id)
        refresh.access_token['username'] = user.username
        refresh.access_token['name'] = user.name
        refresh.access_token['email'] = user.email
        refresh.access_token['is_pregnant'] = user.is_pregnant

        # URL 파라미터로 토큰 전달
        frontend_redirect_uri = "http://localhost:5173/kakao/callback"  # 프론트엔드 콜백 경로
        params = {
            'token': str(refresh.access_token),
            'refresh': str(refresh),
            'user_id': str(user.user_id),
            'name': user.name,
            'is_pregnant': str(user.is_pregnant).lower()  # 불리언을 문자열로 변환
        }

        # 파라미터를 URL에 추가
        query_string = "&".join([f"{key}={value}" for key, value in params.items()])
        redirect_url = f"{frontend_redirect_uri}?{query_string}"

        return HttpResponseRedirect(redirect_url)

class NaverLoginCallbackView(APIView):
    """
    네이버 소셜로그인 리다이렉트 방식:
    네이버에서 code를 받는 콜백 뷰.
    """
    permission_classes = [AllowAny]

    def get(self, request):
        # 디버깅 정보 출력
        print("\n======= 네이버 로그인 콜백 시작 =======")
        print(f"요청 URL: {request.build_absolute_uri()}")
        print(f"요청 헤더: {dict(request.headers)}")
        print(f"요청 GET 파라미터: {dict(request.GET)}")
        
        # 네이버에서 전달한 code와 state 추출
        code = request.GET.get('code', None)
        state = request.GET.get('state', None)
        print(f"네이버 인증 코드: {code}")
        print(f"네이버 상태 토큰: {state}")
        
        if not code or not state:
            print("❌ 오류: 네이버 인증 code 또는 state가 없습니다.")
            return Response({'error': '네이버 인증 code 또는 state가 없습니다.'}, status=status.HTTP_400_BAD_REQUEST)
    
        # code로 네이버 액세스 토큰 요청
        token_api_url = "https://nid.naver.com/oauth2.0/token"
        data = {
            'grant_type': 'authorization_code',
            'client_id': os.getenv('NAVER_CLIENT_ID'),  # 네이버 developers에서 발급한 Client ID
            'client_secret': os.getenv('NAVER_CLIENT_SECRET'),  # 네이버 developers에서 발급한 Client Secret
            'code': code,
            'state': state
        }
        print(f"토큰 요청 URL: {token_api_url}")
        print(f"토큰 요청 데이터: {data}")
        print(f"네이버 클라이언트 ID: {os.getenv('NAVER_CLIENT_ID')}")
        print(f"네이버 클라이언트 시크릿: {os.getenv('NAVER_CLIENT_SECRET')[:4]}...")  # 시크릿 일부만 표시
        
        try:
            token_response = requests.post(token_api_url, data=data)
            print(f"토큰 응답 상태 코드: {token_response.status_code}")
            print(f"토큰 응답 내용: {token_response.text}")
            
            token_json = token_response.json()
            if 'access_token' not in token_json:
                print(f"❌ 오류: 네이버 액세스 토큰을 받지 못했습니다. 응답: {token_json}")
                return Response({'error': '네이버 액세스 토큰을 받지 못했습니다.'}, status=status.HTTP_400_BAD_REQUEST)

            naver_access_token = token_json['access_token']
            print(f"네이버 액세스 토큰: {naver_access_token[:10]}...")

            # 액세스 토큰으로 네이버 프로필 요청
            profile_api_url = "https://openapi.naver.com/v1/nid/me"
            headers = {
                "Authorization": f"Bearer {naver_access_token}"
            }
            print(f"프로필 요청 URL: {profile_api_url}")
            print(f"프로필 요청 헤더: {headers}")
            
            profile_response = requests.get(profile_api_url, headers=headers)
            print(f"프로필 응답 상태 코드: {profile_response.status_code}")
            print(f"프로필 응답 내용: {profile_response.text}")
            
            if profile_response.status_code != 200:
                print("❌ 오류: 네이버 사용자 정보를 가져오지 못했습니다.")
                return Response({'error': '네이버 사용자 정보를 가져오지 못했습니다.'}, status=status.HTTP_400_BAD_REQUEST)

            profile_data = profile_response.json()
            if profile_data.get('resultcode') != '00' or 'response' not in profile_data:
                print(f"❌ 오류: 네이버 사용자 정보가 유효하지 않습니다. 응답: {profile_data}")
                return Response({'error': '네이버 사용자 정보가 유효하지 않습니다.'}, status=status.HTTP_400_BAD_REQUEST)
                
            naver_account = profile_data.get('response', {})
            email = naver_account.get('email')
            print(f"네이버 사용자 정보: {naver_account}")
            print(f"이메일: {email}")
            
            if not email:
                print("❌ 오류: 네이버 이메일 정보가 없습니다.")
                return Response({'error': '네이버 이메일 정보가 없습니다.'}, status=status.HTTP_400_BAD_REQUEST)
            
            # 사용자 생성 또는 조회
            try:
                # 기존 사용자 찾기
                user = User.objects.get(email=email)
                print(f"✅ 기존 사용자를 찾았습니다: {user.email}, {user.name}")
            except User.DoesNotExist:
                # 신규 사용자 자동 생성
                username = f"naver_{naver_account.get('id', '')}"
                name = naver_account.get('name', '네이버 사용자')
                # 랜덤 비밀번호 생성 (실제 사용되지 않지만 필드는 채워야 함)
                temp_password = get_random_string(length=20)
                
                print(f"✅ 새 사용자를 생성합니다: {email}, {name}")
                user = User.objects.create_user(
                    username=username,
                    email=email,
                    name=name,
                    password=temp_password  # 실제로는 사용되지 않음
                )
                print(f"✅ 새 사용자가 생성되었습니다: {user.email}, {user.name}")
            
            # JWT 토큰 생성
            refresh = RefreshToken.for_user(user)
            
            # 토큰에 사용자 정보 추가
            refresh['user_id'] = str(user.user_id)
            refresh['username'] = user.username
            refresh['name'] = user.name
            refresh['email'] = user.email
            refresh['is_pregnant'] = user.is_pregnant
            
            # 액세스 토큰에도 정보 추가
            refresh.access_token['user_id'] = str(user.user_id)
            refresh.access_token['username'] = user.username
            refresh.access_token['name'] = user.name
            refresh.access_token['email'] = user.email
            refresh.access_token['is_pregnant'] = user.is_pregnant
            
            print(f"✅ JWT 토큰이 생성되었습니다.")

            # 환경에 따라 적절한 프론트엔드 콜백 URL 사용
            is_production = os.environ.get('DJANGO_ENV') == 'production' or request.get_host() != 'localhost:8000'
            
            if is_production:
                frontend_redirect_uri = "https://florence-project-fe.vercel.app/naver/callback"
            else:
                frontend_redirect_uri = "http://localhost:5173/naver/callback"
                
            print(f"리디렉션 URL: {frontend_redirect_uri}")
                
            params = {
                'token': str(refresh.access_token),
                'refresh': str(refresh),
                'user_id': str(user.user_id),
                'name': user.name,
                'is_pregnant': str(user.is_pregnant).lower()  # 불리언을 문자열로 변환
            }
            
            # 파라미터를 URL에 추가
            query_string = "&".join([f"{key}={value}" for key, value in params.items()])
            redirect_url = f"{frontend_redirect_uri}?{query_string}"
            
            print(f"최종 리디렉션 URL: {redirect_url[:100]}...")
            print("======= 네이버 로그인 콜백 종료 =======\n")
            
            return HttpResponseRedirect(redirect_url)
        except Exception as e:
            print(f"❌ 예외 발생: {str(e)}")
            import traceback
            print(traceback.format_exc())
            return Response({'error': f'네이버 로그인 처리 중 오류 발생: {str(e)}'}, status=status.HTTP_500_INTERNAL_SERVER_ERROR)
>>>>>>> a2511215
<|MERGE_RESOLUTION|>--- conflicted
+++ resolved
@@ -1,13 +1,10 @@
-<<<<<<< HEAD
+import os
+from django.shortcuts import redirect
+import requests
 import logging
 import random
 import re
 
-=======
-import os
-from django.shortcuts import redirect
-import requests
->>>>>>> a2511215
 from rest_framework import generics, status, viewsets, permissions
 from rest_framework.response import Response
 from rest_framework.permissions import AllowAny, IsAuthenticated
@@ -15,7 +12,11 @@
 from rest_framework_simplejwt.serializers import TokenRefreshSerializer
 from rest_framework_simplejwt.tokens import RefreshToken
 from rest_framework_simplejwt.views import TokenRefreshView as JWTTokenRefreshView
-<<<<<<< HEAD
+from rest_framework.decorators import action
+import logging
+from dotenv import load_dotenv
+from django.contrib.auth.hashers import get_random_string
+from django.http import HttpResponseRedirect, HttpResponse
 
 
 from django.contrib.auth import authenticate
@@ -36,13 +37,6 @@
 
 
 
-=======
-from rest_framework.decorators import action
-import logging
-from dotenv import load_dotenv
-from django.contrib.auth.hashers import get_random_string
-from django.http import HttpResponseRedirect, HttpResponse
->>>>>>> a2511215
 
 load_dotenv()
 # 로깅 설정
@@ -330,11 +324,6 @@
     #         {"message": "등록된 임신 정보가 없습니다."},
     #         status=status.HTTP_404_NOT_FOUND
     #     )
-<<<<<<< HEAD
-
-# class FindUsernameView(generics.GenericAPIView):
-#     """ 아이디 찾기 """
-=======
     
 class KakaoLoginCallbackView(APIView):
     """
@@ -582,4 +571,6 @@
             import traceback
             print(traceback.format_exc())
             return Response({'error': f'네이버 로그인 처리 중 오류 발생: {str(e)}'}, status=status.HTTP_500_INTERNAL_SERVER_ERROR)
->>>>>>> a2511215
+
+# class FindUsernameView(generics.GenericAPIView):
+#     """ 아이디 찾기 """