import os
import requests
import logging
import random
import re
from datetime import datetime

from django.core.exceptions import ValidationError
from django.shortcuts import get_object_or_404
from rest_framework import generics, status, viewsets, permissions
from rest_framework.exceptions import PermissionDenied, NotFound
from rest_framework.response import Response
from rest_framework.permissions import AllowAny, IsAuthenticated
from rest_framework.views import APIView
from rest_framework.viewsets import ModelViewSet
from rest_framework_simplejwt.serializers import TokenRefreshSerializer
from rest_framework_simplejwt.tokens import RefreshToken
from rest_framework_simplejwt.views import TokenRefreshView as JWTTokenRefreshView
from rest_framework.generics import GenericAPIView, ListAPIView
from rest_framework.parsers import MultiPartParser, FormParser
from rest_framework.decorators import action

from django.contrib.auth.hashers import get_random_string
from django.http import HttpResponseRedirect, JsonResponse
from django.contrib.auth import authenticate
from django.conf import settings
from django.core.mail import get_connection, EmailMultiAlternatives

from .serializers import (
    UserSerializer, LoginSerializer, PregnancySerializer, UserUpdateSerializer, ChangePasswordSerializer,
    PasswordResetSerializer, PasswordResetConfirmSerializer, FindUsernameSerializer, PasswordResetCheckSerializer,
    PhotoSerializer, FollowUserSerializer
)
from .models import User, Pregnancy, Follow, Photo
from dotenv import load_dotenv

from accounts.utils.email_utils import EmailUtils

# .env 파일 로드
load_dotenv()

# 로깅 설정
logger = logging.getLogger(__name__)

API_URL = os.getenv('PRODUCTION')

class RegisterView(generics.CreateAPIView):
    """회원가입 API"""
    queryset = User.objects.all()
    serializer_class = UserSerializer
    permission_classes = [AllowAny]

class RegisterSendEmailView(APIView):
    """ 회원가입 시 이메일 인증 """
    permission_classes = [AllowAny]

    def post(self, request):
        email = request.data.get("email", "").strip().lower()

        if not email:
            return Response({"success": False, "message": EmailUtils.EMAIL_NO_WRITE_ERROR},
                            status=status.HTTP_400_BAD_REQUEST)

        if not EmailUtils.validate_email(email):
            return Response({"success": False, "message": EmailUtils.EMAIL_INVALID_ERROR},
                            status=status.HTTP_400_BAD_REQUEST)

        code = EmailUtils.generate_verification_code()
        EmailUtils.save_verification_code(email, code)

        try:
            EmailUtils.send_verification_email(email)
        except Exception as e:
            return Response(
                {"success": False, "message": f"이메일 전송 중 오류 발생: {str(e)}"},
                status=status.HTTP_500_INTERNAL_SERVER_ERROR
            )

        return Response({"success": True, "message": "인증 코드가 전송되었습니다."},
                        status=status.HTTP_200_OK)


class RegisterCheckView(APIView):
    """이메일 인증 코드 확인"""
    permission_classes = [AllowAny]

    def post(self, request):
        email = request.data.get("email", "").strip().lower()
        code = request.data.get("code", "").strip()

        if not email or not code:
            return Response({"success": False, "message": "이메일과 인증 코드를 입력하세요."},
                status=status.HTTP_400_BAD_REQUEST)

        if not EmailUtils.validate_email(email):
            return Response({"success": False, "message": EmailUtils.EMAIL_INVALID_ERROR},
                status=status.HTTP_400_BAD_REQUEST)

        saved_code = EmailUtils.get_verification_code(email)  # 저장된 코드 가져오기

        if not saved_code:
            return Response({"success": False, "message": EmailUtils.CODE_EXPIRED_ERROR},  # 만료된 경우
                status=status.HTTP_400_BAD_REQUEST)

        if saved_code != code:
            return Response({"success": False, "message": EmailUtils.CODE_INVALID_ERROR},  # 코드 불일치
                status=status.HTTP_400_BAD_REQUEST)

        return Response({"success": True, "message": "이메일 인증이 완료되었습니다."},
            status=status.HTTP_200_OK)

class LoginView(APIView):
    """로그인 API"""
    permission_classes = [AllowAny]
    
    def post(self, request):
        serializer = LoginSerializer(data=request.data)
        serializer.is_valid(raise_exception=True)
        
        email = serializer.validated_data['email']
        password = serializer.validated_data['password']
        
        # authenticate 함수 사용 (email이 USERNAME_FIELD이므로 email 파라미터로 전달)
        user = authenticate(request, email=email, password=password)
        
        if user:
            # 토큰 생성
            refresh = RefreshToken.for_user(user)
            
            # 토큰에 사용자 정보 추가
            refresh['user_id'] = str(user.user_id)
            refresh['username'] = user.username
            refresh['name'] = user.name
            refresh['email'] = user.email
            refresh['is_pregnant'] = user.is_pregnant
            
            # 액세스 토큰에도 정보 추가
            refresh.access_token['user_id'] = str(user.user_id)
            refresh.access_token['username'] = user.username
            refresh.access_token['name'] = user.name
            refresh.access_token['email'] = user.email
            refresh.access_token['is_pregnant'] = user.is_pregnant
            
            return Response({
                'message': '로그인 성공',
                'user_id': str(user.user_id),
                'name': user.name,
                'is_pregnant': user.is_pregnant,
                'tokens': {
                    'refresh': str(refresh),
                    'access': str(refresh.access_token),
                }
            }, status=status.HTTP_200_OK)
        else:
            return Response({
                'error': '이메일 또는 비밀번호가 올바르지 않습니다.'
            }, status=status.HTTP_401_UNAUTHORIZED)


class TokenRefreshView(JWTTokenRefreshView):
    """ 토큰 갱신 API """

    authentication_classes = []
    permission_classes = [AllowAny]

    def post(self, request, *args, **kwargs):
        refresh_token = request.data.get("refresh")
        if not refresh_token:
            return Response({"error": "refresh 토큰이 없습니다."}, status=status.HTTP_400_BAD_REQUEST)

        serializer = TokenRefreshSerializer(data={"refresh": refresh_token})
        serializer.is_valid(raise_exception=True)

        return Response(
            {
                "access": serializer.validated_data["access"]
            },
            status=status.HTTP_200_OK
        )


class PasswordResetViewSet(viewsets.GenericViewSet):
    """ 비밀번호 재설정 코드 전송 뷰셋 """
    permission_classes = [AllowAny]
    serializer_class = PasswordResetSerializer

    def create(self, request, *args, **kwargs):
        serializer = self.get_serializer(data=request.data)
        serializer.is_valid(raise_exception=True)
        email = serializer.validated_data['email']


        # 사용자 확인
        user = User.objects.get(email=email)

        if not user:
            return Response({"success": False, "message": "해당 이메일의 사용자가 없습니다."},
                            status=status.HTTP_404_NOT_FOUND)

        # 랜덤 코드 생성
        code = str(random.randint(100000, 999999))
        user.send_reset_code(code, end_minutes=10)

        # 이메일 전송
        try:
            self.send_mail(email, code)
            return Response({"success": True, "message": "인증 코드 전송 성공"},
                            status=status.HTTP_200_OK)
        except ValueError:
            return Response({"success": False, "message": "정확한 이메일 주소를 입력해 주세요."},
                            status=status.HTTP_400_BAD_REQUEST)
        except Exception as e:
            return Response({"success": False, "message": f"이메일 전송 중 오류가 발생했습니다: {str(e)}"},
                            status=status.HTTP_500_INTERNAL_SERVER_ERROR)

    def send_mail(self, recipient_email, code, html_content=None):
        """ 이메일 전송 """
        # 이메일 주소 형식 확인
        if not re.match(r"[^@]+@[^@]+\.[^@]+", recipient_email):
            raise ValueError("정확한 이메일 주소를 입력해 주세요.")

        domain = recipient_email.split('@')[-1].lower()
        config = settings.SMTP_CONFIG.get(domain, settings.EMAIL_CONFIG)

        try:
            connection = get_connection(

            # 이메일 설정을 settings에서 가져오기
                host=config['HOST'],
                use_tls=config['USE_TLS'],
                port=config['PORT'],
                username=config['HOST_USER'],
                password=config['HOST_PASSWORD'],

            )
            # EmailMessage 대신 EmailMultiAlternatives 사용
            email = EmailMultiAlternatives(
                subject="[누리달] 💡비밀번호 재설정 인증 코드 안내 💡",
                body=f"안녕하세요\n비밀번호 재설정 인증코드는 [{code}]입니다. 10분 안에 인증을 완료해주세요.",
                from_email=config['HOST_USER'],
                to=[recipient_email],
                connection=connection,
            )
            
            # html_content가 제공된 경우에만 HTML 콘텐츠 추가
            if html_content:
                email.attach_alternative(html_content, "text/html")  # HTML로 변환
            else:
                # 기본 HTML 콘텐츠 생성
                default_html = f"""
                <html>
                <body>
                    <div style="font-family: Arial, sans-serif; max-width: 600px; margin: 0 auto; padding: 20px;">
                        <h2 style="color: #333;">누리달 비밀번호 재설정</h2>
                        <p>안녕하세요,</p>
                        <p>비밀번호 재설정 인증코드는 다음과 같습니다:</p>
                        <div style="background-color: #f7f7f7; padding: 15px; font-size: 24px; font-weight: bold; text-align: center; margin: 20px 0; border-radius: 5px;">
                            {code}
                        </div>
                        <p>이 코드는 10분 후에 만료됩니다.</p>
                        <p>감사합니다,<br>누리달 팀</p>
                    </div>
                </body>
                </html>
                """
                email.attach_alternative(default_html, "text/html")

            # 이메일 전송
            email.send(fail_silently=False)
            return {"success": True, "message": "이메일이 성공적으로 전송되었습니다."}

        except Exception as e:
            raise Exception(f"이메일 전송 중 오류 발생: {str(e)}")


class PasswordResetConfirmViewSet(viewsets.GenericViewSet):
    """ 비밀번호 재설정 완료 뷰셋 """
    permission_classes = [AllowAny]
    serializer_class = PasswordResetConfirmSerializer

    def create(self, request, *args, **kwargs):
        try:
            serializer = self.get_serializer(data=request.data)
            serializer.is_valid(raise_exception=True)
            reset_code = serializer.validated_data['reset_code']
            new_password = serializer.validated_data['new_password']

            # 코드로 사용자 탐색
            user = User.objects.filter(reset_code=reset_code).first()  # 필터로 사용자 찾기
            if not user:
                return Response({"success": False, "message": "잘못된 인증 코드입니다."},
                                status=status.HTTP_400_BAD_REQUEST)

            # 인증 코드 만료 여부 확인
            if not user.check_reset_code(reset_code):
                return Response({"success": False, "message": "인증 코드가 만료되었습니다."},
                                status=status.HTTP_400_BAD_REQUEST)

            # 새 비밀번호 설정
            user.set_password(new_password)
            user.clear_reset_code()  # 인증 코드 초기화

            return Response({"success": True, "message": "비밀번호가 성공적으로 재설정되었습니다."},
                            status=status.HTTP_200_OK)

        except Exception as e:
            # 예외 메시지 로그 출력
            logger.error(f"서버 오류 발생: {str(e)}")
            return Response({"success": False, "message": f"서버 오류: {str(e)}"},
                            status=status.HTTP_500_INTERNAL_SERVER_ERROR)


class PasswordResetCheckViewSet(viewsets.GenericViewSet):
    """ 비밀번호 재설정 코드 확인 뷰셋 """
    permission_classes = [AllowAny]
    serializer_class = PasswordResetCheckSerializer

    def create(self, request, *args, **kwargs):
        serializer = self.get_serializer(data=request.data)
        serializer.is_valid(raise_exception=True)
        code = serializer.validated_data['reset_code']

        # 코드로 사용자 탐색
        user = User.objects.filter(reset_code=code).first()  # User 객체 조회
        if not user or not user.check_reset_code(code):  # 인증 코드 검증
            return Response({"success": False, "message": "만료되었거나 잘못된 코드입니다."},
                            status=status.HTTP_400_BAD_REQUEST)

        return Response({"success": True, "message": "인증 완료"},
                        status=status.HTTP_200_OK)


class ChangePasswordView(generics.UpdateAPIView):
    """비밀번호 수정 API"""
    serializer_class = ChangePasswordSerializer
    permission_classes = [IsAuthenticated]
    
    def get_object(self):
        return self.request.user
    
    def put(self, request, *args, **kwargs):  # post 대신 put 사용
        user = self.get_object()
        serializer = self.get_serializer(data=request.data)

        if serializer.is_valid():
            # 현재 비밀번호 확인
            if not user.check_password(serializer.validated_data['current_password']):
                return Response(
                    {"current_password": "현재 비밀번호가 올바르지 않습니다."},
                    status=status.HTTP_400_BAD_REQUEST
                )
            
            # 새 비밀번호로 변경
            user.set_password(serializer.validated_data['new_password'])
            user.save()
            
            return Response({
                "message": "비밀번호가 성공적으로 변경되었습니다."
            }, status=status.HTTP_200_OK)
        
        return Response(serializer.errors, status=status.HTTP_400_BAD_REQUEST)


class ListUsersView(generics.ListAPIView):
    """전체 사용자 조회 API"""
    queryset = User.objects.all()
    serializer_class = UserSerializer
    permission_classes = [IsAuthenticated]


class UserDetailView(generics.RetrieveAPIView):
    """단일 사용자 정보 조회 API"""
    queryset = User.objects.all()
    serializer_class = UserSerializer
    permission_classes = [IsAuthenticated]
    lookup_field = 'user_id'  # UUID 필드를 사용하여 조회


class UpdateUserInfoView(generics.RetrieveUpdateAPIView):
    """사용자 정보 조회/변경 API"""
    serializer_class = UserSerializer
    permission_classes = [IsAuthenticated]
    
    def get_object(self):
        # 현재 로그인한 사용자의 정보만 수정 가능
        return self.request.user
    
    def get_serializer_class(self):
        if self.request.method in ['PUT', 'PATCH']:
            return UserUpdateSerializer  # 수정용 시리얼라이저 (비밀번호 필드 제외)
        return UserSerializer  # 조회용 시리얼라이저
    
    def update(self, request, *args, **kwargs):
        partial = kwargs.pop('partial', False)
        instance = self.get_object()
        serializer = self.get_serializer(instance, data=request.data, partial=partial)
        serializer.is_valid(raise_exception=True)
        self.perform_update(serializer)

        return Response({
            'message': '사용자 정보가 성공적으로 수정되었습니다.',
            'data': serializer.data
        })


class PregnancyViewSet(viewsets.ModelViewSet):
    serializer_class = PregnancySerializer
    permission_classes = [IsAuthenticated]

    def get_queryset(self):
        return Pregnancy.objects.filter(user=self.request.user)

    def perform_create(self, serializer):
        serializer.save(user=self.request.user)


class KakaoLoginCallbackView(APIView):
    """
    카카오 소셜로그인 리다이렉트 방식:
    카카오에서 code를 받는 콜백 뷰.
    """
    permission_classes = [AllowAny]

    def get(self, request):
        # 카카오에서 전달한 code 추출
        code = request.GET.get('code', None)
        if not code:
            return Response({'error': '카카오 인증 code가 없습니다.'}, status=status.HTTP_400_BAD_REQUEST)

        # code로 카카오 액세스 토큰 요청
        token_api_url = "https://kauth.kakao.com/oauth/token"
        data = {
            'grant_type': 'authorization_code',
            'client_id': os.getenv('REST_KAKAO_API'),  # 카카오 developers에서 발급한 REST API 키
            'redirect_uri': "https://nooridal.com/v1/accounts/kakao/callback",  # 디벨로퍼스에 등록된 Redirect URI와 동일
            'code': code
        }
        token_response = requests.post(token_api_url, data=data)
        token_json = token_response.json()
        if 'access_token' not in token_json:
            return Response({'error': '카카오 액세스 토큰을 받지 못했습니다.'}, status=status.HTTP_400_BAD_REQUEST)

        kakao_access_token = token_json['access_token']

        # 액세스 토큰으로 카카오 프로필 요청
        profile_api_url = "https://kapi.kakao.com/v2/user/me"
        headers = {
            "Authorization": f"Bearer {kakao_access_token}"
        }
        profile_response = requests.post(profile_api_url, headers=headers)
        if profile_response.status_code != 200:
            return Response({'error': '카카오 사용자 정보를 가져오지 못했습니다.'}, status=status.HTTP_400_BAD_REQUEST)

        kakao_user = profile_response.json()
        kakao_account = kakao_user.get('kakao_account', {})
        email = kakao_account.get('email', None)

        if not email:
            return Response({'error': '카카오 이메일 정보가 없습니다.'}, status=status.HTTP_400_BAD_REQUEST)

        try:
            # 기존 사용자 찾기
            user = User.objects.get(email=email)
        except User.DoesNotExist:
            # 신규 사용자 자동 생성
            username = f"kakao_{kakao_user.get('id')}"
            name = kakao_account.get('profile', {}).get('nickname', '카카오 사용자')
            # 랜덤 비밀번호 생성 (실제 사용되지 않지만 필드는 채워야 함)
            temp_password = get_random_string(length=20)

            user = User.objects.create_user(
                username=username,
                email=email,
                name=name,
                password=temp_password  # 실제로는 사용되지 않음
            )

        # JWT 토큰 생성
        refresh = RefreshToken.for_user(user)

        # 토큰에 사용자 정보 추가
        refresh['user_id'] = str(user.user_id)
        refresh['username'] = user.username
        refresh['name'] = user.name
        refresh['email'] = user.email
        refresh['is_pregnant'] = user.is_pregnant

        # 액세스 토큰에도 정보 추가
        refresh.access_token['user_id'] = str(user.user_id)
        refresh.access_token['username'] = user.username
        refresh.access_token['name'] = user.name
        refresh.access_token['email'] = user.email
        refresh.access_token['is_pregnant'] = user.is_pregnant

        # 환경에 따라 적절한 프론트엔드 콜백 URL 사용
        # 환경 변수로 명시적으로 FE_ENV를 설정하거나 DJANGO_ENV를 확인
        # FE_ENV=local 또는 FE_ENV=production으로 설정 가능
        fe_env = os.environ.get('FE_ENV', 'local')  # 기본값은 'local'
        django_env = os.environ.get('DJANGO_ENV', 'development')  # 기본값은 'development'

        # 명시적인 FE_ENV 설정이 없으면 DJANGO_ENV를 기준으로 판단
        is_production = fe_env == 'production' or django_env == 'production'

        # request.get_host()를 출력하여 디버깅에 도움이 되도록 함
        host = request.get_host()
        print(f"Current host: {host}, Environment: {'production' if is_production else 'local'}")

        if is_production:
            frontend_redirect_uri = "https://florence-project-fe.vercel.app/kakao/callback"
        else:
            frontend_redirect_uri = "http://localhost:5173/kakao/callback"

        print(f"Redirecting to: {frontend_redirect_uri}")

        # URL 파라미터로 토큰 전달
        params = {
            'token': str(refresh.access_token),
            'refresh': str(refresh),
            'user_id': str(user.user_id),
            'name': user.name,
            'is_pregnant': str(user.is_pregnant).lower()  # 불리언을 문자열로 변환
        }

        # 파라미터를 URL에 추가
        query_string = "&".join([f"{key}={value}" for key, value in params.items()])
        redirect_url = f"{frontend_redirect_uri}?{query_string}"

        return HttpResponseRedirect(redirect_url)


class NaverLoginCallbackView(APIView):
    """
    네이버 소셜로그인 리다이렉트 방식:
    네이버에서 code를 받는 콜백 뷰.
    """
    permission_classes = [AllowAny]

    def get(self, request):
        # 디버깅 정보 출력
        print("\n======= 네이버 로그인 콜백 시작 =======")
        print(f"요청 URL: {request.build_absolute_uri()}")
        print(f"요청 헤더: {dict(request.headers)}")
        print(f"요청 GET 파라미터: {dict(request.GET)}")

        # 네이버에서 전달한 code와 state 추출
        code = request.GET.get('code', None)
        state = request.GET.get('state', None)
        print(f"네이버 인증 코드: {code}")
        print(f"네이버 상태 토큰: {state}")

        if not code or not state:
            print("❌ 오류: 네이버 인증 code 또는 state가 없습니다.")
            return Response({'error': '네이버 인증 code 또는 state가 없습니다.'}, status=status.HTTP_400_BAD_REQUEST)

        # code로 네이버 액세스 토큰 요청
        token_api_url = "https://nid.naver.com/oauth2.0/token"

        # 환경 변수 확인 및 출력
        naver_client_id = os.getenv('NAVER_CLIENT_ID')
        naver_client_secret = os.getenv('NAVER_CLIENT_SECRET')

        print(f"네이버 클라이언트 ID: {naver_client_id[:4]}..." if naver_client_id else "네이버 클라이언트 ID가 설정되지 않았습니다")
        print(f"네이버 클라이언트 시크릿: {naver_client_secret[:4]}..." if naver_client_secret else "네이버 클라이언트 시크릿이 설정되지 않았습니다")

        if not naver_client_id or not naver_client_secret:
            print("❌ 오류: 네이버 API 키가 설정되지 않았습니다.")
            return Response({'error': '서버 구성 오류: 네이버 API 키가 설정되지 않았습니다.'}, status=status.HTTP_500_INTERNAL_SERVER_ERROR)

        data = {
            'grant_type': 'authorization_code',
            'client_id': naver_client_id,
            'client_secret': naver_client_secret,
            'code': code,
            'state': state
        }
        print(f"토큰 요청 URL: {token_api_url}")
        print(f"토큰 요청 데이터: {data}")
        print(f"네이버 클라이언트 ID: {naver_client_id}")
        print(f"네이버 클라이언트 시크릿: {naver_client_secret[:4]}...")  # 시크릿 일부만 표시

        try:
            token_response = requests.post(token_api_url, data=data)
            print(f"토큰 응답 상태 코드: {token_response.status_code}")
            print(f"토큰 응답 내용: {token_response.text}")

            try:
                token_json = token_response.json()
            except Exception as json_error:
                print(f"❌ JSON 파싱 오류: {str(json_error)}, 응답 내용: {token_response.text}")
                return Response({'error': f'네이버 응답을 JSON으로 파싱할 수 없습니다: {str(json_error)}'}, status=status.HTTP_500_INTERNAL_SERVER_ERROR)

            if 'access_token' not in token_json:
                print(f"❌ 오류: 네이버 액세스 토큰을 받지 못했습니다. 응답: {token_json}")
                return Response({'error': '네이버 액세스 토큰을 받지 못했습니다.'}, status=status.HTTP_400_BAD_REQUEST)

            naver_access_token = token_json['access_token']
            print(f"네이버 액세스 토큰: {naver_access_token[:10]}...")

            # 액세스 토큰으로 네이버 프로필 요청
            profile_api_url = "https://openapi.naver.com/v1/nid/me"
            headers = {
                "Authorization": f"Bearer {naver_access_token}"
            }
            print(f"프로필 요청 URL: {profile_api_url}")
            print(f"프로필 요청 헤더: {headers}")

            profile_response = requests.get(profile_api_url, headers=headers)
            print(f"프로필 응답 상태 코드: {profile_response.status_code}")
            print(f"프로필 응답 내용: {profile_response.text}")

            if profile_response.status_code != 200:
                print("❌ 오류: 네이버 사용자 정보를 가져오지 못했습니다.")
                return Response({'error': '네이버 사용자 정보를 가져오지 못했습니다.'}, status=status.HTTP_400_BAD_REQUEST)

            try:
                profile_data = profile_response.json()
            except Exception as json_error:
                print(f"❌ 프로필 JSON 파싱 오류: {str(json_error)}, 응답 내용: {profile_response.text}")
                return Response({'error': f'네이버 프로필 응답을 JSON으로 파싱할 수 없습니다: {str(json_error)}'}, status=status.HTTP_500_INTERNAL_SERVER_ERROR)

            if profile_data.get('resultcode') != '00' or 'response' not in profile_data:
                print(f"❌ 오류: 네이버 사용자 정보가 유효하지 않습니다. 응답: {profile_data}")
                return Response({'error': '네이버 사용자 정보가 유효하지 않습니다.'}, status=status.HTTP_400_BAD_REQUEST)

            naver_account = profile_data.get('response', {})
            email = naver_account.get('email')
            print(f"네이버 사용자 정보: {naver_account}")
            print(f"이메일: {email}")

            if not email:
                print("❌ 오류: 네이버 이메일 정보가 없습니다.")
                return Response({'error': '네이버 이메일 정보가 없습니다.'}, status=status.HTTP_400_BAD_REQUEST)

            # 사용자 생성 또는 조회
            try:
                # 기존 사용자 찾기
                user = User.objects.get(email=email)
                print(f"✅ 기존 사용자를 찾았습니다: {user.email}, {user.name}")
            except User.DoesNotExist:
                # 신규 사용자 자동 생성
                username = f"naver_{naver_account.get('id', '')}"
                name = naver_account.get('name', '네이버 사용자')
                # 랜덤 비밀번호 생성 (실제 사용되지 않지만 필드는 채워야 함)
                temp_password = get_random_string(length=20)

                print(f"✅ 새 사용자를 생성합니다: {email}, {name}")
                user = User.objects.create_user(
                    username=username,
                    email=email,
                    name=name,
                    password=temp_password  # 실제로는 사용되지 않음
                )
                print(f"✅ 새 사용자가 생성되었습니다: {user.email}, {user.name}")

            # JWT 토큰 생성
            refresh = RefreshToken.for_user(user)

            # 토큰에 사용자 정보 추가
            refresh['user_id'] = str(user.user_id)
            refresh['username'] = user.username
            refresh['name'] = user.name
            refresh['email'] = user.email
            refresh['is_pregnant'] = user.is_pregnant

            # 액세스 토큰에도 정보 추가
            refresh.access_token['user_id'] = str(user.user_id)
            refresh.access_token['username'] = user.username
            refresh.access_token['name'] = user.name
            refresh.access_token['email'] = user.email
            refresh.access_token['is_pregnant'] = user.is_pregnant

            print(f"✅ JWT 토큰이 생성되었습니다.")

            # 환경에 따라 적절한 프론트엔드 콜백 URL 사용
            # 환경 변수로 명시적으로 FE_ENV를 설정하거나 DJANGO_ENV를 확인
            # FE_ENV=local 또는 FE_ENV=production으로 설정 가능
            fe_env = os.environ.get('FE_ENV', 'local')  # 기본값은 'local'
            django_env = os.environ.get('DJANGO_ENV', 'development')  # 기본값은 'development'

            # 명시적인 FE_ENV 설정이 없으면 DJANGO_ENV를 기준으로 판단
            is_production = fe_env == 'production' or django_env == 'production'

            # request.get_host()를 출력하여 디버깅에 도움이 되도록 함
            host = request.get_host()
            print(f"Current host: {host}, Environment: {'production' if is_production else 'local'}")

            if is_production:
                frontend_redirect_uri = "https://florence-project-fe.vercel.app/naver/callback"
            else:
                frontend_redirect_uri = "http://localhost:5173/naver/callback"

            print(f"리디렉션 URL: {frontend_redirect_uri}")

            params = {
                'token': str(refresh.access_token),
                'refresh': str(refresh),
                'user_id': str(user.user_id),
                'name': user.name,
                'is_pregnant': str(user.is_pregnant).lower()  # 불리언을 문자열로 변환
            }

            # 파라미터를 URL에 추가
            query_string = "&".join([f"{key}={value}" for key, value in params.items()])
            redirect_url = f"{frontend_redirect_uri}?{query_string}"

            print(f"최종 리디렉션 URL: {redirect_url[:100]}...")
            print("토큰 정보: ", params['token'][:20], "...")
            print("사용자 ID: ", params['user_id'])
            print("======= 네이버 로그인 콜백 종료 =======\n")

            # HttpResponseRedirect로 프론트엔드 페이지로 리디렉션
            return HttpResponseRedirect(redirect_url)
        except Exception as e:
            print(f"❌ 예외 발생: {str(e)}")
            import traceback
            print(traceback.format_exc())
            return Response({'error': f'네이버 로그인 처리 중 오류 발생: {str(e)}'}, status=status.HTTP_500_INTERNAL_SERVER_ERROR)


class GoogleLoginCallbackView(APIView):
    """
    구글 소셜로그인 리다이렉트 방식:
    구글에서 code를 받는 콜백 뷰.
    """
    permission_classes = [AllowAny]

    def get(self, request):
        # 디버깅 정보 출력
        print("\n======= 구글 로그인 콜백 시작 =======")
        print(f"요청 URL: {request.build_absolute_uri()}")
        print(f"요청 헤더: {dict(request.headers)}")
        print(f"요청 GET 파라미터: {dict(request.GET)}")

        # 구글에서 전달한 code 추출
        code = request.GET.get('code', None)

        print(f"구글 인증 코드: {code}")

        if not code:
            print("❌ 오류: 구글 인증 code가 없습니다.")
            # 프론트엔드로 에러 리다이렉션
            frontend_redirect_uri = "https://florence-project-fe.vercel.app/google/callback"
            redirect_url = f"{frontend_redirect_uri}?error=인증_코드_없음"
            return HttpResponseRedirect(redirect_url)

        # code로 구글 액세스 토큰 요청
        token_api_url = "https://oauth2.googleapis.com/token"

        # 환경 변수 확인 및 출력
        google_client_id = os.getenv('GOOGLE_CLIENT_ID')
        google_client_secret = os.getenv('GOOGLE_CLIENT_SECRET')

        print(f"구글 클라이언트 ID: {google_client_id[:10]}..." if google_client_id else "구글 클라이언트 ID가 설정되지 않았습니다")
        print(f"구글 클라이언트 시크릿: {google_client_secret[:4]}..." if google_client_secret else "구글 클라이언트 시크릿이 설정되지 않았습니다")

        if not google_client_id or not google_client_secret:
            print("❌ 오류: 구글 API 키가 설정되지 않았습니다.")
            # 프론트엔드로 에러 리다이렉션
            frontend_redirect_uri = "https://florence-project-fe.vercel.app/google/callback"
            redirect_url = f"{frontend_redirect_uri}?error=API_키_설정_없음"
            return HttpResponseRedirect(redirect_url)

        # 리디렉션 URI 설정 - 백엔드 콜백 URL
        redirect_uri = f"https://nooridal.com/v1/accounts/google/callback"

        data = {
            'grant_type': 'authorization_code',
            'client_id': google_client_id,
            'client_secret': google_client_secret,
            'code': code,
            'redirect_uri': redirect_uri
        }
        print(f"토큰 요청 URL: {token_api_url}")
        print(f"토큰 요청 데이터: {data}")

        try:
            token_response = requests.post(token_api_url, data=data)
            print(f"토큰 응답 상태 코드: {token_response.status_code}")
            print(f"토큰 응답 내용: {token_response.text}")

            try:
                token_json = token_response.json()
            except Exception as json_error:
                print(f"❌ JSON 파싱 오류: {str(json_error)}, 응답 내용: {token_response.text}")
                # 프론트엔드로 에러 리다이렉션
                frontend_redirect_uri = "https://florence-project-fe.vercel.app/google/callback"
                redirect_url = f"{frontend_redirect_uri}?error=JSON_파싱_오류"
                return HttpResponseRedirect(redirect_url)

            if 'access_token' not in token_json:
                print(f"❌ 오류: 구글 액세스 토큰을 받지 못했습니다. 응답: {token_json}")
                # 프론트엔드로 에러 리다이렉션
                frontend_redirect_uri = "https://florence-project-fe.vercel.app/google/callback"
                redirect_url = f"{frontend_redirect_uri}?error=액세스_토큰_없음"
                return HttpResponseRedirect(redirect_url)

            google_access_token = token_json['access_token']
            print(f"구글 액세스 토큰: {google_access_token[:10]}...")

            # 액세스 토큰으로 구글 프로필 요청
            profile_api_url = "https://www.googleapis.com/oauth2/v2/userinfo"
            headers = {
                "Authorization": f"Bearer {google_access_token}"
            }
            print(f"프로필 요청 URL: {profile_api_url}")
            print(f"프로필 요청 헤더: {headers}")

            profile_response = requests.get(profile_api_url, headers=headers)
            print(f"프로필 응답 상태 코드: {profile_response.status_code}")
            print(f"프로필 응답 내용: {profile_response.text}")

            if profile_response.status_code != 200:
                print("❌ 오류: 구글 사용자 정보를 가져오지 못했습니다.")
                # 프론트엔드로 에러 리다이렉션
                frontend_redirect_uri = "https://florence-project-fe.vercel.app/google/callback"
                redirect_url = f"{frontend_redirect_uri}?error=사용자_정보_가져오기_실패"
                return HttpResponseRedirect(redirect_url)

            try:
                profile_data = profile_response.json()
            except Exception as json_error:
                print(f"❌ 프로필 JSON 파싱 오류: {str(json_error)}, 응답 내용: {profile_response.text}")
                # 프론트엔드로 에러 리다이렉션
                frontend_redirect_uri = "https://florence-project-fe.vercel.app/google/callback"
                redirect_url = f"{frontend_redirect_uri}?error=프로필_JSON_파싱_오류"
                return HttpResponseRedirect(redirect_url)

            # 사용자 정보 추출
            email = profile_data.get('email')
            print(f"구글 사용자 정보: {profile_data}")
            print(f"이메일: {email}")

            if not email:
                print("❌ 오류: 구글 이메일 정보가 없습니다.")
                # 프론트엔드로 에러 리다이렉션
                frontend_redirect_uri = "https://florence-project-fe.vercel.app/google/callback"
                redirect_url = f"{frontend_redirect_uri}?error=이메일_정보_없음"
                return HttpResponseRedirect(redirect_url)

            # 사용자 생성 또는 조회
            try:
                # 기존 사용자 찾기
                user = User.objects.get(email=email)
                print(f"✅ 기존 사용자를 찾았습니다: {user.email}, {user.name}")
            except User.DoesNotExist:
                # 신규 사용자 자동 생성
                username = f"google_{profile_data.get('id', '')}"
                name = profile_data.get('name', '구글 사용자')
                # 랜덤 비밀번호 생성 (실제 사용되지 않지만 필드는 채워야 함)
                temp_password = get_random_string(length=20)

                print(f"✅ 새 사용자를 생성합니다: {email}, {name}")
                user = User.objects.create_user(
                    username=username,
                    email=email,
                    name=name,
                    password=temp_password  # 실제로는 사용되지 않음
                )
                print(f"✅ 새 사용자가 생성되었습니다: {user.email}, {user.name}")

            # JWT 토큰 생성
            refresh = RefreshToken.for_user(user)

            # 토큰에 사용자 정보 추가
            refresh['user_id'] = str(user.user_id)
            refresh['username'] = user.username
            refresh['name'] = user.name
            refresh['email'] = user.email
            refresh['is_pregnant'] = user.is_pregnant

            # 액세스 토큰에도 정보 추가
            refresh.access_token['user_id'] = str(user.user_id)
            refresh.access_token['username'] = user.username
            refresh.access_token['name'] = user.name
            refresh.access_token['email'] = user.email
            refresh.access_token['is_pregnant'] = user.is_pregnant

            print(f"✅ JWT 토큰이 생성되었습니다.")

            # 환경에 따라 적절한 프론트엔드 콜백 URL 사용
            fe_env = os.environ.get('FE_ENV', 'local')  # 기본값은 'local'
            django_env = os.environ.get('DJANGO_ENV', 'development')  # 기본값은 'development'

            # 명시적인 FE_ENV 설정이 없으면 DJANGO_ENV를 기준으로 판단
            is_production = fe_env == 'production' or django_env == 'production'

            # request.get_host()를 출력하여 디버깅에 도움이 되도록 함
            host = request.get_host()
            print(f"Current host: {host}, Environment: {'production' if is_production else 'local'}")

            if is_production:
                frontend_redirect_uri = "https://florence-project-fe.vercel.app/google/callback"
            else:
                frontend_redirect_uri = "https://florence-project-fe.vercel.app/google/callback"

            print(f"리디렉션 URL: {frontend_redirect_uri}")

            params = {
                'token': str(refresh.access_token),
                'refresh': str(refresh),
                'user_id': str(user.user_id),
                'name': user.name,
                'is_pregnant': str(user.is_pregnant).lower(),  # 불리언을 문자열로 변환
                'debug_info': f"host_{host}_time_{str(datetime.now())}"  # 디버깅용 추가 정보
            }

            # 파라미터를 URL에 추가
            query_string = "&".join([f"{key}={value}" for key, value in params.items()])
            redirect_url = f"{frontend_redirect_uri}?{query_string}"

            print(f"최종 리디렉션 URL: {redirect_url[:100]}...")
            print("토큰 정보: ", params['token'][:20], "...")
            print("사용자 ID: ", params['user_id'])
            print("======= 구글 로그인 콜백 종료 =======\n")

            # HttpResponseRedirect로 프론트엔드 페이지로 리디렉션
            return HttpResponseRedirect(redirect_url)
        except Exception as e:
            print(f"❌ 예외 발생: {str(e)}")
            import traceback
            print(traceback.format_exc())

            # 프론트엔드로 에러 리다이렉션
            frontend_redirect_uri = "https://florence-project-fe.vercel.app/google/callback"
            redirect_url = f"{frontend_redirect_uri}?error=처리_중_오류_발생"
            return HttpResponseRedirect(redirect_url)


class FindUsernameAPIView(GenericAPIView):
    """ 일반 로그인 사용자 아이디 찾기"""
    permission_classes = [permissions.AllowAny]  # 인증 없이 사용 가능

    serializer_class = FindUsernameSerializer

    def post(self, request, *args, **kwargs):
        serializer = self.get_serializer(data=request.data)

        if serializer.is_valid():
            return Response(serializer.validated_data, status=status.HTTP_200_OK)

        return Response(serializer.errors, status=status.HTTP_400_BAD_REQUEST)


class FollowUnfollowView(GenericAPIView):
    permission_classes = [IsAuthenticated]
    serializer_class = FollowUserSerializer

    def get_following_user(self, user_id=None, email=None):
        """ user_id 또는 email을 이용하여 사용자 객체를 가져옴 """
        if user_id:
            try:
                return User.objects.get(user_id=user_id)
            except User.DoesNotExist:
                return None
        elif email:
            try:
                return User.objects.get(email=email)
            except User.DoesNotExist:
                return None
        return None

    def post(self, request, *args, **kwargs):
        """ 팔로우 기능 """
        # URL에서 email 파라미터 가져오기
        email = kwargs.get('email')
        
        # email이 없으면 request.data에서 user_id 사용
        if email:
            following_user = self.get_following_user(email=email)
        else:
            user_id = request.data.get('user_id')
            if not user_id:
                return Response({"error": "팔로우할 사용자의 ID가 필요합니다."}, status=status.HTTP_400_BAD_REQUEST)
            following_user = self.get_following_user(user_id=user_id)
            
        follower = request.user

        if not following_user:
            return Response({"error": "사용자를 찾을 수 없습니다."}, status=status.HTTP_404_NOT_FOUND)

        if follower == following_user:
            return Response({"error": "자기 자신을 팔로우할 수 없습니다."}, status=status.HTTP_400_BAD_REQUEST)

        follow, created = Follow.objects.get_or_create(follower=follower, following=following_user)

        if created:
            return Response({"message": f"{following_user.name} 님을 팔로우했습니다.", "status": 1},
                            status=status.HTTP_201_CREATED)
        return Response({"message": "이미 팔로우 중입니다."}, status=status.HTTP_200_OK)

    def delete(self, request, *args, **kwargs):
        """ 언팔로우 기능 """
        # URL에서 email 파라미터 가져오기
        email = kwargs.get('email')
        
        # email이 없으면 request.data에서 user_id 사용
        if email:
            following_user = self.get_following_user(email=email)
        else:
            user_id = request.data.get('user_id')
            if not user_id:
                return Response({"error": "언팔로우할 사용자의 ID가 필요합니다."}, status=status.HTTP_400_BAD_REQUEST)
            following_user = self.get_following_user(user_id=user_id)
            
        follower = request.user

        if not following_user:
            return Response({"error": "사용자를 찾을 수 없습니다."}, status=status.HTTP_404_NOT_FOUND)

        # 팔로우 관계가 존재하는지 확인 후 삭제
        try:
            follow = Follow.objects.get(follower=follower, following=following_user)
            follow.delete()
            return Response({"message": f"{following_user.name} 님을 언팔로우했습니다.", "status": 0},
                            status=status.HTTP_200_OK)
        except Follow.DoesNotExist:
            return Response({"error": "팔로우 관계가 존재하지 않습니다."}, status=status.HTTP_404_NOT_FOUND)


class FollowListView(ListAPIView):
    serializer_class = FollowUserSerializer
    permission_classes = [IsAuthenticated]
    http_method_names = ['get', 'post']  # GET과 POST 메소드 모두 허용

    def get_queryset(self):
        return Follow.objects.filter(follower=self.request.user)
        
    def get_serializer_context(self):
        context = super().get_serializer_context()
        return context
        
    def get(self, request, *args, **kwargs):
        # ListAPIView의 기본 get 메소드 호출
        return self.list(request, *args, **kwargs)
        
    def post(self, request, *args, **kwargs):
        # POST 요청도 동일하게 처리 (GET과 동일하게 목록 반환)
        return self.list(request, *args, **kwargs)

class FollowersListView(ListAPIView):
    serializer_class = FollowUserSerializer
    permission_classes = [IsAuthenticated]
    http_method_names = ['get', 'post']  # GET과 POST 메소드 모두 허용

    def get_queryset(self):
        return Follow.objects.filter(following=self.request.user)
        
    def get_serializer_context(self):
        context = super().get_serializer_context()
        return context
        
    def get(self, request, *args, **kwargs):
        # ListAPIView의 기본 get 메소드 호출
        return self.list(request, *args, **kwargs)
        
    def post(self, request, *args, **kwargs):
        # POST 요청도 동일하게 처리 (GET과 동일하게 목록 반환)
        return self.list(request, *args, **kwargs)


class RetrieveUserByEmailView(GenericAPIView):
    """ 이메일로 사용자 검색 """
    permission_classes = [permissions.AllowAny]  # [IsAuthenticated] 배포 전 교체

    def get(self, request, *args, **kwargs):
        email = request.query_params.get('email')
        if not email:
            return Response({"detail": "이메일을 작성해주세요."}, status=status.HTTP_400_BAD_REQUEST)

        try:
            user = User.objects.get(email=email)
            user_data = {
                'user_id': str(user.user_id),
                'name': user.name
            }
            
            # 현재 사용자가 인증되어 있다면 팔로우 여부 확인
            if request.user.is_authenticated:
                is_following = Follow.objects.filter(
                    follower=request.user,
                    following=user
                ).exists()
                user_data['is_following'] = is_following
            else:
                user_data['is_following'] = False
                
            return Response(user_data, status=status.HTTP_200_OK)
        except User.DoesNotExist:
            return Response({"detail": "사용자를 찾을 수 없습니다."}, status=status.HTTP_404_NOT_FOUND)


class PhotoViewSet(viewsets.ModelViewSet):
    http_method_names = ['get', 'post', 'put', 'patch', 'delete']
    serializer_class = PhotoSerializer
    lookup_field = 'id'

    def get_permissions(self):
        if self.action in ['list', 'retrieve']:
            return [AllowAny()]
        return [IsAuthenticated()]

    def get_queryset(self):
        """모든 사용자의 프로필 사진 조회 가능"""
        return Photo.objects.all()

    def perform_create(self, serializer):
<<<<<<< HEAD
        if Photo.objects.filter(user=self.request.user).exists():
            raise PermissionDenied("이미 프로필 사진이 존재합니다.")

        try:
            serializer.save(user=self.request.user)
        except Exception as e:
            raise ValidationError(
                {"error": "프로필 사진 등록 중 오류가 발생했습니다.", "details": str(e)}
            )

    def perform_update(self, serializer):
        """사진을 수정하면 기존 파일을 삭제 후 새 파일로 대체"""
        instance = self.get_object()  # 기존 객체 가져오기
        if 'image' in self.request.data:
            if instance.image:
                instance.image.delete(save=False)  # 기존 파일 삭제
        serializer.save()  # 새로운 데이터 저장

    def get_object(self):
        """사용자 본인의 사진만 접근 가능하도록 제한"""
        obj = super().get_object()
        if obj.user != self.request.user:
            raise PermissionDenied("자신의 사진만 삭제할 수 있습니다.")
        return obj

    def destroy(self, request, *args, **kwargs):
        """DELETE 요청을 처리하는 메서드 (본인 소유 사진만 삭제 가능)"""
        instance = self.get_object()

        # 본인이 소유한 사진인지 확인
        if instance.image!= request.user:
            return Response(
                {"detail": "권한이 없습니다."},
                status=status.HTTP_403_FORBIDDEN
            )

        try:
            # 저장소에서 이미지 삭제
            if instance.image:
                instance.image.delete(save=False)

            instance.delete()  # 기본 삭제 수행
            logger.info(f"사진 삭제 완료: user={request.user.id}, photo_id={instance.id}")

            return Response(
                {"detail": "사진이 삭제되었습니다."},
                status=status.HTTP_204_NO_CONTENT
            )

        except Exception as e:
            logger.error(f"사진 삭제 중 오류 발생: {e}")
            return Response(
                {"detail": "사진 삭제 중 오류가 발생했습니다."},
                status=status.HTTP_500_INTERNAL_SERVER_ERROR
            )
=======
        """새로운 프로필 사진을 추가하면 기존 사진을 삭제하고 저장"""
        user = self.request.user

        # 기존 프로필 사진이 있으면 삭제
        old_photo = Photo.objects.filter(user=user).first()
        if old_photo:
            old_photo.image.delete(save=False)
            old_photo.delete()

        # 새 프로필 사진 저장
        serializer.save(user=user)

    def perform_update(self, serializer):
        """프로필 사진을 수정하면 기존 파일을 삭제하고 새 파일로 교체"""
        instance = self.get_object()
        if 'image' in self.request.data:
            if instance.image:
                instance.image.delete(save=False)  # 기존 파일 삭제
        serializer.save()

    def get_object(self):
        """본인의 사진만 수정/삭제 가능하도록 제한"""
        obj = super().get_object()
        if self.action in ['update', 'partial_update', 'destroy'] and obj.user != self.request.user:
            raise PermissionDenied("본인의 사진만 수정/삭제할 수 있습니다.")
        return obj

    def destroy(self, request, *args, **kwargs):
        """본인의 프로필 사진 삭제"""
        instance = Photo.objects.filter(user=request.user).first()
        if not instance:
            return Response(
                {"detail": "삭제할 프로필 사진이 없습니다."},
                status=status.HTTP_404_NOT_FOUND
            )

        instance.image.delete(save=False)  # 이미지 파일 삭제
        instance.delete()  # DB에서 삭제

        return Response(
            {"detail": "사진이 삭제되었습니다."},
            status=status.HTTP_204_NO_CONTENT
        )
>>>>>>> 582d8525

    def retrieve(self, request, *args, **kwargs):
        """현재 로그인한 사용자의 프로필 사진 조회"""
        try:
            photo = Photo.objects.get(user=request.user)
        except Photo.DoesNotExist:
            return JsonResponse({"message": "No photo found."}, status=404)

        return JsonResponse({
            "id": photo.id,
            "image_url": photo.image.url if photo.image else None,
            "image_exists": bool(photo.image)
        })






<|MERGE_RESOLUTION|>--- conflicted
+++ resolved
@@ -1104,63 +1104,6 @@
         return Photo.objects.all()
 
     def perform_create(self, serializer):
-<<<<<<< HEAD
-        if Photo.objects.filter(user=self.request.user).exists():
-            raise PermissionDenied("이미 프로필 사진이 존재합니다.")
-
-        try:
-            serializer.save(user=self.request.user)
-        except Exception as e:
-            raise ValidationError(
-                {"error": "프로필 사진 등록 중 오류가 발생했습니다.", "details": str(e)}
-            )
-
-    def perform_update(self, serializer):
-        """사진을 수정하면 기존 파일을 삭제 후 새 파일로 대체"""
-        instance = self.get_object()  # 기존 객체 가져오기
-        if 'image' in self.request.data:
-            if instance.image:
-                instance.image.delete(save=False)  # 기존 파일 삭제
-        serializer.save()  # 새로운 데이터 저장
-
-    def get_object(self):
-        """사용자 본인의 사진만 접근 가능하도록 제한"""
-        obj = super().get_object()
-        if obj.user != self.request.user:
-            raise PermissionDenied("자신의 사진만 삭제할 수 있습니다.")
-        return obj
-
-    def destroy(self, request, *args, **kwargs):
-        """DELETE 요청을 처리하는 메서드 (본인 소유 사진만 삭제 가능)"""
-        instance = self.get_object()
-
-        # 본인이 소유한 사진인지 확인
-        if instance.image!= request.user:
-            return Response(
-                {"detail": "권한이 없습니다."},
-                status=status.HTTP_403_FORBIDDEN
-            )
-
-        try:
-            # 저장소에서 이미지 삭제
-            if instance.image:
-                instance.image.delete(save=False)
-
-            instance.delete()  # 기본 삭제 수행
-            logger.info(f"사진 삭제 완료: user={request.user.id}, photo_id={instance.id}")
-
-            return Response(
-                {"detail": "사진이 삭제되었습니다."},
-                status=status.HTTP_204_NO_CONTENT
-            )
-
-        except Exception as e:
-            logger.error(f"사진 삭제 중 오류 발생: {e}")
-            return Response(
-                {"detail": "사진 삭제 중 오류가 발생했습니다."},
-                status=status.HTTP_500_INTERNAL_SERVER_ERROR
-            )
-=======
         """새로운 프로필 사진을 추가하면 기존 사진을 삭제하고 저장"""
         user = self.request.user
 
@@ -1204,7 +1147,6 @@
             {"detail": "사진이 삭제되었습니다."},
             status=status.HTTP_204_NO_CONTENT
         )
->>>>>>> 582d8525
 
     def retrieve(self, request, *args, **kwargs):
         """현재 로그인한 사용자의 프로필 사진 조회"""
