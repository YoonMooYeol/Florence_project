--- conflicted
+++ resolved
@@ -166,12 +166,8 @@
         return f"{self.follower} -> {self.following}"
 
 def user_photo_path(instance, filename):
-<<<<<<< HEAD
-    return f'users/{instance.pk}/photos/{filename}'
-=======
     """사용자별로 프로필 사진을 저장하는 경로 설정"""
     return f'users/{instance.user_id}/photos/{filename}'
->>>>>>> 95dcd86c
 
 class Photo(models.Model):
     user = models.OneToOneField(User, on_delete=models.CASCADE, related_name="photo")
