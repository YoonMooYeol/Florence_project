# Byte-compiled / optimized / DLL files
__pycache__/
*.py[cod]
*$py.class

# C extensions
*.so
.ebignore
/embeddings/
/embeddings/*
/data/
/data/*
0*.py
/nginx/
/nginx/*
/flatform/
/flatform/*
/flatform/media/
/flatform/media/*
/flatform/static/
/flatform/static/*
.elasticbeanstalk/
.elasticbeanstalk/*
.ebextensions/
.ebextensions/*

<<<<<<< HEAD
# Elastic Beanstalk

=======
# 사용자가 요청한 추가 파일
docker-compose.yml
.dockerignore
Dockerfile
entrypoint.sh
.cursor/
/static/
/media/
>>>>>>> 60be23a2

# Distribution / packaging
.Python
build/
develop-eggs/
dist/
downloads/
eggs/
.eggs/
lib/
lib64/
parts/
sdist/
var/
wheels/
share/python-wheels/
*.egg-info/
.installed.cfg
*.egg
MANIFEST

# PyInstaller
#  Usually these files are written by a python script from a template
#  before PyInstaller builds the exe, so as to inject date/other infos into it.
*.manifest
*.spec

# Installer logs
pip-log.txt
pip-delete-this-directory.txt

# Unit test / coverage reports
htmlcov/
.tox/
.nox/
.coverage
.coverage.*
.cache
nosetests.xml
coverage.xml
*.cover
*.py,cover
.hypothesis/
.pytest_cache/
cover/

# Translations
*.mo
*.pot

# Django stuff:
*.log
local_settings.py
db.sqlite3
db.sqlite3-journal

# Flask stuff:
instance/
.webassets-cache

# Scrapy stuff:
.scrapy

# Sphinx documentation
docs/_build/

# PyBuilder
.pybuilder/
target/

# Jupyter Notebook
.ipynb_checkpoints

# IPython
profile_default/
ipython_config.py

# pyenv
#   For a library or package, you might want to ignore these files since the code is
#   intended to run in multiple environments; otherwise, check them in:
# .python-version

# pipenv
#   According to pypa/pipenv#598, it is recommended to include Pipfile.lock in version control.
#   However, in case of collaboration, if having platform-specific dependencies or dependencies
#   having no cross-platform support, pipenv may install dependencies that don't work, or not
#   install all needed dependencies.
#Pipfile.lock

# UV
#   Similar to Pipfile.lock, it is generally recommended to include uv.lock in version control.
#   This is especially recommended for binary packages to ensure reproducibility, and is more
#   commonly ignored for libraries.
#uv.lock

# poetry
#   Similar to Pipfile.lock, it is generally recommended to include poetry.lock in version control.
#   This is especially recommended for binary packages to ensure reproducibility, and is more
#   commonly ignored for libraries.
#   https://python-poetry.org/docs/basic-usage/#commit-your-poetrylock-file-to-version-control
#poetry.lock

# pdm
#   Similar to Pipfile.lock, it is generally recommended to include pdm.lock in version control.
#pdm.lock
#   pdm stores project-wide configurations in .pdm.toml, but it is recommended to not include it
#   in version control.
#   https://pdm.fming.dev/latest/usage/project/#working-with-version-control
.pdm.toml
.pdm-python
.pdm-build/

# PEP 582; used by e.g. github.com/David-OConnor/pyflow and github.com/pdm-project/pdm
__pypackages__/

# Celery stuff
celerybeat-schedule
celerybeat.pid

# SageMath parsed files
*.sage.py

# Environments
.env
.venv
env/
venv/
ENV/
env.bak/
venv.bak/
myenv
wsl_venv/
test_env/

# Spyder project settings
.spyderproject
.spyproject

# Rope project settings
.ropeproject

# mkdocs documentation
/site

# mypy
.mypy_cache/
.dmypy.json
dmypy.json

# Pyre type checker
.pyre/

# pytype static type analyzer
.pytype/

# Cython debug symbols
cython_debug/

# PyPI configuration file
.pypirc

# PyCharm
#  JetBrains specific template is maintained in a separate JetBrains.gitignore that can
#  be found at https://github.com/github/gitignore/blob/main/Global/JetBrains.gitignore
#  and can be added to the global gitignore or merged into this file.  For a more nuclear
#  option (not recommended) you can uncomment the following to ignore the entire idea folder.
.idea/

.DS_Store

# Django migrations
*/migrations/0*.py
*/migrations/__init__.py

celerybeat-schedule.bak
celerybeat-schedule.dat
celerybeat-schedule.dir

celerybeat-schedule.db
dump.rdb

media/

# Python
__pycache__/
*.py[cod]
*$py.class
*.so
.Python
env/
build/
develop-eggs/
dist/
downloads/
eggs/
.eggs/
lib/
lib64/
parts/
sdist/
var/
*.egg-info/
.installed.cfg
*.egg

# Django
*.log
local_settings.py
db.sqlite3
db.sqlite3-journal
media

# 가상환경
venv/
ENV/
env/
env.bak/
venv.bak/

# IDE
.idea/
.vscode/
*.swp
*.swo

# 환경변수 및 보안파일
.env
.env.local
.env.production
.env.*
!.env.example

# Elastic Beanstalk
.elasticbeanstalk/*
!.elasticbeanstalk/config.yml
!.elasticbeanstalk/*.cfg.yml
!.elasticbeanstalk/*.global.yml

# Docker
.dockerignore

# 기타
node_modules/
.DS_Store
# Elastic Beanstalk Files
.elasticbeanstalk/*
!.elasticbeanstalk/*.cfg.yml
!.elasticbeanstalk/*.global.yml<|MERGE_RESOLUTION|>--- conflicted
+++ resolved
@@ -24,10 +24,6 @@
 .ebextensions/
 .ebextensions/*
 
-<<<<<<< HEAD
-# Elastic Beanstalk
-
-=======
 # 사용자가 요청한 추가 파일
 docker-compose.yml
 .dockerignore
@@ -36,7 +32,6 @@
 .cursor/
 /static/
 /media/
->>>>>>> 60be23a2
 
 # Distribution / packaging
 .Python
