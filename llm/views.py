from rest_framework.response import Response
from rest_framework import status, viewsets, generics
from rest_framework.decorators import action, api_view, permission_classes
from rest_framework.permissions import AllowAny, IsAuthenticated
from rest_framework.views import APIView
from django.contrib.auth import get_user_model
from django.shortcuts import get_object_or_404
from django.http import Http404, JsonResponse
import logging

from .utils import process_llm_query
from .models import LLMConversation, ChatManager
from .serializers import (
    QuerySerializer, ResponseSerializer, LLMConversationSerializer,
    LLMConversationEditSerializer, LLMConversationDeleteSerializer,
    ChatRoomSerializer, ChatRoomCreateSerializer, ChatRoomListSerializer, 
    ChatMessageCreateSerializer, ChatRoomSummarizeSerializer
)
from accounts.models import Pregnancy  # Pregnancy 모델 임포트
<<<<<<< HEAD
from langchain_community.document_loaders import JSONLoader  # 예시, 실제 사용하는 loader로 변경
from langchain_community.retrievers import TFIDFRetriever  # 예시
=======
from langchain_community.document_loaders import JSONLoader
from langchain_community.retrievers import TFIDFRetriever
>>>>>>> bfeb8895
from langchain.chains import RetrievalQA
from .rag_service import rag_service, query_by_pregnancy_week, RAGService  # RAG 서비스 직접 임포트

# User 모델 가져오기
User = get_user_model()

# 로깅 설정
logger = logging.getLogger(__name__)

# 커스텀 get_object_or_404 함수
def custom_get_object_or_404(klass, *args, **kwargs):
    """
    한글 오류 메시지를 반환하는 get_object_or_404 함수
    """
    try:
        return klass.objects.get(*args, **kwargs)
    except klass.DoesNotExist:
        if klass == User:
            raise Http404("사용자를 찾을 수 없습니다.")
        elif klass == LLMConversation:
            raise Http404("대화를 찾을 수 없습니다.")
        else:
            raise Http404("요청한 객체를 찾을 수 없습니다.")

class LLMQueryView(generics.GenericAPIView):
    """LLM 질문 처리 API - 제네릭 뷰 버전"""
    serializer_class = QuerySerializer
    permission_classes = [AllowAny]
    
    def post(self, request):
        """LLM 질문 처리"""
        # 요청 데이터 검증
        serializer = self.get_serializer(data=request.data)
        if not serializer.is_valid():
            return Response({"error": serializer.errors}, status=status.HTTP_400_BAD_REQUEST)
        
        # 사용자 조회
        if request.user and request.user.is_authenticated:
            user = request.user
        else:
            # POST 요청이므로 data에서 user_id 가져오기
            user_id = request.data.get('user_id')
            if not user_id:
                return Response({"error": "사용자 ID가 필요합니다."}, status=status.HTTP_400_BAD_REQUEST)
                
            try:
                user = custom_get_object_or_404(User, user_id=user_id)
            except Http404 as e:
                logger.error(f"사용자 조회 중 오류: {str(e)}")
                return Response({"error": str(e)}, status=status.HTTP_404_NOT_FOUND)
        
        # 요청 데이터 추출
        query_text = serializer.validated_data['query_text']
        pregnancy_week = serializer.validated_data.get('pregnancy_week')
        
        # 사용자 정보 구성
        user_info = {
            'name': user.name,
            'is_pregnant': user.is_pregnant,
        }
        
        # 임신 정보 가져오기
        pregnancy_info = Pregnancy.objects.filter(user=user).first()
        if pregnancy_info and pregnancy_info.current_week:
            user_info['pregnancy_week'] = pregnancy_info.current_week
        # 요청에서 전달된 pregnancy_week가 있으면 이를 우선 사용
        elif pregnancy_week is not None:
            user_info['pregnancy_week'] = pregnancy_week
        
        # 이전 대화 기록은 사용하지 않음
        chat_history = []
        
        try:
            # LLM 서비스 호출 (이전 대화 기록 없이)
            result = process_llm_query(
                user_id=str(user.user_id),
                query_text=query_text,
                user_info=user_info,
                chat_history=chat_history
            )
            
            # 대화 저장
            LLMConversation.objects.create(
                user=user, 
                query=query_text, 
                response=result['response'], 
                user_info=user_info
            )
            
            return Response(result)
        
        except Exception as e:
            logger.error(f"LLM 처리 중 오류: {str(e)}")
            return Response(
                {"error": "요청 처리 중 오류가 발생했습니다."}, 
                status=status.HTTP_500_INTERNAL_SERVER_ERROR
            )

class LLMConversationViewSet(viewsets.ModelViewSet):
    """LLM 대화 관리 API - 뷰셋 버전"""
    serializer_class = LLMConversationSerializer
    permission_classes = [AllowAny]
    
    def get_queryset(self):
        """현재 사용자의 대화 목록 반환"""
        # 인증된 사용자 확인
        if self.request.user and self.request.user.is_authenticated:
            user = self.request.user
        else:
            # GET 요청이므로 query_params에서 user_id 가져오기
            user_id = self.request.query_params.get('user_id')
            if not user_id:
                return LLMConversation.objects.none()
                
            try:
                user = custom_get_object_or_404(User, user_id=user_id)
            except Http404:
                return LLMConversation.objects.none()
            
        return LLMConversation.objects.filter(user=user).order_by('-created_at')
    
    def get_object(self):
        """대화 객체 조회 - 권한 확인 포함"""
        # 대화 ID 확인
        conversation_id = self.request.query_params.get('conversation_id') # or self.request.query_params.get('index')
        if not conversation_id:
            return None
        
        # 대화 조회
        try:
            conversation = custom_get_object_or_404(LLMConversation, id=conversation_id)
        except Http404 as e:
            self.permission_denied(self.request, message=str(e))
            return None
        
        # 사용자 권한 확인
        if self.request.user and self.request.user.is_authenticated:
            user = self.request.user
        else:
            # HTTP 메서드에 따라 적절한 곳에서 user_id 가져오기
            if self.request.method in ['GET', 'DELETE']:
                user_id = self.request.query_params.get('user_id')
            else:  # POST, PUT, PATCH
                user_id = self.request.data.get('user_id')
                
            if not user_id:
                self.permission_denied(self.request, message="사용자 ID가 필요합니다.")
                return None
                
            try:
                user = custom_get_object_or_404(User, user_id=user_id)
            except Http404 as e:
                self.permission_denied(self.request, message=str(e))
                return None
            
        # 사용자 권한 확인
        if conversation.user and conversation.user != user:
            self.permission_denied(self.request, message="접근 권한이 없습니다.")
            
        return conversation
    
    @action(detail=False, methods=['get'])
    def list_conversations(self, request):
        """사용자의 대화 목록 조회"""
        queryset = self.get_queryset()
        serializer = self.get_serializer(queryset, many=True)
        return Response(serializer.data)
    
    @action(detail=False, methods=['put'])
    def edit(self, request):
        """대화 수정"""
        # 요청 데이터 검증
        serializer = LLMConversationEditSerializer(data=request.data)
        if not serializer.is_valid():
            return Response({"error": serializer.errors}, status=status.HTTP_400_BAD_REQUEST)
        
        # 대화 조회
        conversation = self.get_object()
        if not conversation:
            return Response({"error": "대화 ID가 필요합니다."}, status=status.HTTP_400_BAD_REQUEST)
        
        # 사용자 조회
        if request.user and request.user.is_authenticated:
            user = request.user
        else:
            # PUT 요청이므로 data에서 user_id 가져오기
            user_id = request.data.get('user_id')
            if not user_id:
                return Response({"error": "사용자 ID가 필요합니다."}, status=status.HTTP_400_BAD_REQUEST)
                
            try:
                user = custom_get_object_or_404(User, user_id=user_id)
            except Http404 as e:
                logger.error(f"사용자 조회 중 오류: {str(e)}")
                return Response({"error": str(e)}, status=status.HTTP_404_NOT_FOUND)
        
        # 수정할 질문 내용
        new_query = serializer.validated_data.get('query')
        
        try:
            # LLM 서비스 호출
            result = process_llm_query(
                user_id=str(user.user_id),
                query_text=new_query,
                user_info={'name': user.name, 'is_pregnant': user.is_pregnant}
            )
            
            # 대화 업데이트
            conversation.query = new_query
            conversation.response = result['response']
            conversation.save()
            
            return Response(LLMConversationSerializer(conversation).data)
            
        except Exception as e:
            logger.error(f"대화 수정 중 오류: {str(e)}")
            return Response(
                {"error": "대화 수정 중 오류가 발생했습니다."}, 
                status=status.HTTP_500_INTERNAL_SERVER_ERROR
            )
    
    @action(detail=False, methods=['delete'])
    def delete(self, request):
        """대화 삭제"""
        # 사용자 조회
        if request.user and request.user.is_authenticated:
            user = request.user
        else:
            # DELETE 요청이므로 query_params에서 user_id 가져오기
            user_id = request.query_params.get('user_id')
            if not user_id:
                return Response({"error": "사용자 ID가 필요합니다."}, status=status.HTTP_400_BAD_REQUEST)
                
            try:
                user = custom_get_object_or_404(User, user_id=user_id)
            except Http404 as e:
                logger.error(f"사용자 조회 중 오류: {str(e)}")
                return Response({"error": str(e)}, status=status.HTTP_404_NOT_FOUND)
        
        # 대화 ID 확인
        conversation_id = request.query_params.get('conversation_id') # or request.query_params.get('index')
        
        # 모든 대화 삭제 요청인 경우
        if conversation_id is None:
            count = LLMConversation.objects.filter(user=user).count()
            LLMConversation.objects.filter(user=user).delete()
            return Response({"message": f"{count}개의 대화가 삭제되었습니다."})
        
        # 특정 대화 조회
        conversation = self.get_object()
        if not conversation:
            return Response({"error": "대화를 찾을 수 없습니다."}, status=status.HTTP_404_NOT_FOUND)
        
        # 삭제 모드 확인
        serializer = LLMConversationDeleteSerializer(data=request.data)
        if not serializer.is_valid():
            return Response({"error": serializer.errors}, status=status.HTTP_400_BAD_REQUEST)
        
        delete_mode = serializer.validated_data.get('delete_mode', 'all')
        
        # 삭제 모드에 따라 처리
        if delete_mode == 'query_only':
            conversation.query = ''
            conversation.save()
            return Response(LLMConversationSerializer(conversation).data)
        else:
            conversation.delete()
            return Response({"message": "대화가 삭제되었습니다."})

@api_view(['POST'])
@permission_classes([AllowAny])
def pregnancy_search(request):
    """임신 주차 기반 검색 API"""
    # 요청 데이터 검증
    if 'query_text' not in request.data or 'pregnancy_week' not in request.data:
        return Response({"error": "query_text와 pregnancy_week가 필요합니다."}, status=status.HTTP_400_BAD_REQUEST)
    
    query_text = request.data['query_text']
    try:
        pregnancy_week = int(request.data['pregnancy_week'])
    except (ValueError, TypeError):
        return Response({"error": "pregnancy_week는 정수여야 합니다."}, status=status.HTTP_400_BAD_REQUEST)
    
    # 사용자 정보 구성
    user_info = {
        'pregnancy_week': pregnancy_week
    }
    
    try:
        # 직접 query_by_pregnancy_week 함수 호출
        logger.info(f"임신 {pregnancy_week}주차 검색 시작: '{query_text}'")
        
        # 문서 검색 (직접 호출)
        documents = query_by_pregnancy_week(query_text, pregnancy_week)
        
        # 문서가 없으면 빈 응답 반환
        if not documents:
            logger.warning(f"임신 {pregnancy_week}주차 관련 문서를 찾을 수 없습니다.")
            return Response({
                "response": f"임신 {pregnancy_week}주차 관련 정보를 찾을 수 없습니다.",
                "source_documents": [],
                "using_rag": True
            })
        
        # RAGService 인스턴스 생성하여 응답 생성
        rag = RAGService()
        response_text = rag._generate_response_from_docs(documents, query_text)
        
        # 소스 문서 정보 생성
        source_documents = []
        for doc in documents:
            source_documents.append({
                "content": doc.page_content,
                "metadata": doc.metadata
            })
        
        # 응답 구성
        result = {
            "response": response_text,
            "source_documents": source_documents,
            "using_rag": True
        }
        
        logger.info(f"임신 {pregnancy_week}주차 검색 결과: {len(source_documents)}개 문서")
        
        return Response(result)
        
    except Exception as e:
        logger.error(f"임신 주차 검색 중 오류: {str(e)}")
        logger.exception("상세 오류:")
        return Response(
            {"error": "요청 처리 중 오류가 발생했습니다."}, 
            status=status.HTTP_500_INTERNAL_SERVER_ERROR
        )

def get_filtered_response(request):
    query = request.GET.get('query', '')
    
    # JSONLoader를 통해 문서를 불러옵니다.
    loader = JSONLoader(file_path='path/to/WeeklyPregnancyInformation.json')
    documents = loader.load()
    
    # 임의의 TF-IDF 기반 리트리버 (또는 다른 리트리버)를 사용해 문서를 검색합니다.
    retriever = TFIDFRetriever.from_documents(documents)
    
    # 12주차와 관련된 문서만 선택하도록 검색 쿼리 수정 (예: "임신 12주차")
    filtered_query = f"임신 {query}" if query.isdigit() else query
    
    results = retriever.get_relevant_documents(filtered_query)
    
    # 이후 요약 체인 또는 응답 체인을 활용해 결과를 정제합니다.
    qa_chain = RetrievalQA.from_chain_type(llm=llm, chain_type="stuff", retriever=retriever)
    answer = qa_chain.run(filtered_query)
    
    return JsonResponse({
        'query': query,
        'filtered_query': filtered_query,
        'answer': answer,
        'documents': [doc.metadata for doc in results]
    })

class ChatRoomListCreateView(APIView):
    """채팅방 목록 조회 및 생성 API"""
    permission_classes = [AllowAny]  # 실제 구현 시 IsAuthenticated로 변경
    
    def get(self, request):
        """사용자의 채팅방 목록 조회"""
        user_id = request.query_params.get('user_id')
        if not user_id:
            return Response({"error": "user_id가 필요합니다."}, status=status.HTTP_400_BAD_REQUEST)
            
        try:
            user = get_object_or_404(User, user_id=user_id)
            chat_rooms = ChatManager.objects.filter(user=user, is_active=True).order_by('-updated_at')
            serializer = ChatRoomListSerializer(chat_rooms, many=True)
            return Response(serializer.data)
        except Http404:
            return Response({"error": "사용자를 찾을 수 없습니다."}, status=status.HTTP_404_NOT_FOUND)
        except Exception as e:
            logger.error(f"채팅방 목록 조회 중 오류: {str(e)}")
            return Response({"error": "요청 처리 중 오류가 발생했습니다."}, status=status.HTTP_500_INTERNAL_SERVER_ERROR)
    
    def post(self, request):
        """새 채팅방 생성"""
        user_id = request.data.get('user_id')
        if not user_id:
            return Response({"error": "user_id가 필요합니다."}, status=status.HTTP_400_BAD_REQUEST)
            
        try:
            user = get_object_or_404(User, user_id=user_id)
            
            # 임신 정보 가져오기
            pregnancy = None
            pregnancy_id = request.data.get('pregnancy_id')
            if pregnancy_id:
                pregnancy = get_object_or_404(Pregnancy, pregnancy_id=pregnancy_id, user=user)
            else:
                # 사용자의 가장 최근 임신 정보 가져오기
                pregnancy = Pregnancy.objects.filter(user=user).order_by('-created_at').first()
            
            # 채팅방 생성
            chat_room = ChatManager.objects.create(
                user=user,
                pregnancy=pregnancy,
                is_active=True
            )
            
            serializer = ChatRoomSerializer(chat_room)
            return Response(serializer.data, status=status.HTTP_201_CREATED)
        except Http404:
            return Response({"error": "사용자 또는 임신 정보를 찾을 수 없습니다."}, status=status.HTTP_404_NOT_FOUND)
        except Exception as e:
            logger.error(f"채팅방 생성 중 오류: {str(e)}")
            return Response({"error": f"요청 처리 중 오류가 발생했습니다: {str(e)}"}, status=status.HTTP_500_INTERNAL_SERVER_ERROR)
            
class ChatRoomDetailView(APIView):
    """채팅방 상세 정보 및 메시지 조회 API"""
    permission_classes = [AllowAny]  # 실제 구현 시 IsAuthenticated로 변경
    
    def get(self, request, chat_id):
        """채팅방 상세 정보 및 메시지 조회"""
        try:
            chat_room = get_object_or_404(ChatManager, chat_id=chat_id)
            
            # 메시지 포함 여부 확인
            include_messages = request.query_params.get('include_messages', 'true').lower() == 'true'
            
            if include_messages:
                # 모든 메시지 포함
                serializer = ChatRoomSerializer(chat_room)
                data = serializer.data
                
                # 메시지 가져오기 (시간순 정렬)
                messages = chat_room.messages.all().order_by('created_at')
                message_serializer = LLMConversationSerializer(messages, many=True)
                data['all_messages'] = message_serializer.data
                
                return Response(data)
            else:
                # 메시지 없이 기본 정보만 반환
                serializer = ChatRoomListSerializer(chat_room)
                return Response(serializer.data)
        except Http404:
            return Response({"error": "채팅방을 찾을 수 없습니다."}, status=status.HTTP_404_NOT_FOUND)
        except Exception as e:
            logger.error(f"채팅방 상세 조회 중 오류: {str(e)}")
            return Response({"error": "요청 처리 중 오류가 발생했습니다."}, status=status.HTTP_500_INTERNAL_SERVER_ERROR)

class ChatMessageCreateView(APIView):
    """채팅방에서 메시지 생성 API"""
    permission_classes = [AllowAny]  # 실제 구현 시 IsAuthenticated로 변경
    
    def post(self, request, chat_id):
        """LLM과 대화하기"""
        serializer = ChatMessageCreateSerializer(data=request.data)
        if not serializer.is_valid():
            return Response({"error": serializer.errors}, status=status.HTTP_400_BAD_REQUEST)
            
        try:
            chat_room = get_object_or_404(ChatManager, chat_id=chat_id)
            
            # 사용자 정보 구성
            user_info = {}
            if chat_room.user:
                user_info['name'] = chat_room.user.name
            
            # 임신 정보 추가
            if chat_room.pregnancy and chat_room.pregnancy.current_week:
                user_info['pregnancy_week'] = chat_room.pregnancy.current_week
                
            # LLM 질의
            result = rag_service.query(
                query_text=serializer.validated_data['query'],
                user_context=user_info
            )
            
            # 대화 내용 저장
            conversation = LLMConversation.objects.create(
                user=chat_room.user,
                chat_room=chat_room,
                query=serializer.validated_data['query'],
                response=result['response'],
                user_info=user_info,
                source_documents=result.get('source_documents', []),
                using_rag=result.get('using_rag', False)
            )
            
            # ChatManager 업데이트 자동 처리 (save 메서드에서)
            
            # 응답 반환
            response_data = {
                'id': conversation.id,
                'query': conversation.query,
                'response': conversation.response,
                'source_documents': conversation.source_documents,
                'using_rag': conversation.using_rag,
                'created_at': conversation.created_at
            }
            
            return Response(response_data, status=status.HTTP_201_CREATED)
            
        except Http404:
            return Response({"error": "채팅방을 찾을 수 없습니다."}, status=status.HTTP_404_NOT_FOUND)
        except Exception as e:
            logger.error(f"메시지 생성 중 오류: {str(e)}")
            logger.exception("상세 오류")
            return Response({"error": f"요청 처리 중 오류가 발생했습니다: {str(e)}"}, status=status.HTTP_500_INTERNAL_SERVER_ERROR)

class ChatRoomSummarizeView(APIView):
    """채팅방 대화 요약 API"""
    permission_classes = [AllowAny]  # 실제 구현 시 IsAuthenticated로 변경
    
    def post(self, request, chat_id):
        """채팅방 대화 요약"""
        try:
            chat_room = get_object_or_404(ChatManager, chat_id=chat_id)
            
            # 요약 전 기존 토픽 저장
            previous_topic = chat_room.topic
            
            # LLM을 사용한 대화 요약 처리
            # ChatManager.summarize_chat() 메서드는 이제 LLM을 사용하여 채팅 내용을 50자 이내로 요약합니다.
            chat_room.summarize_chat()
            
            # 응답 데이터 구성
            response_data = {
                'topic': chat_room.topic,
                'message_count': chat_room.message_count,
                'is_updated': previous_topic != chat_room.topic
            }
            
            serializer = ChatRoomSummarizeSerializer(response_data)
            
            return Response(serializer.data)
            
        except Http404:
            return Response({"error": "채팅방을 찾을 수 없습니다."}, status=status.HTTP_404_NOT_FOUND)
        except Exception as e:
            logger.error(f"채팅방 요약 중 오류: {str(e)}")
            return Response({"error": f"요청 처리 중 오류가 발생했습니다: {str(e)}"}, status=status.HTTP_500_INTERNAL_SERVER_ERROR)<|MERGE_RESOLUTION|>--- conflicted
+++ resolved
@@ -17,13 +17,8 @@
     ChatMessageCreateSerializer, ChatRoomSummarizeSerializer
 )
 from accounts.models import Pregnancy  # Pregnancy 모델 임포트
-<<<<<<< HEAD
-from langchain_community.document_loaders import JSONLoader  # 예시, 실제 사용하는 loader로 변경
-from langchain_community.retrievers import TFIDFRetriever  # 예시
-=======
 from langchain_community.document_loaders import JSONLoader
 from langchain_community.retrievers import TFIDFRetriever
->>>>>>> bfeb8895
 from langchain.chains import RetrievalQA
 from .rag_service import rag_service, query_by_pregnancy_week, RAGService  # RAG 서비스 직접 임포트
 
