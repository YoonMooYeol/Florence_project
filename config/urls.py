--- conflicted
+++ resolved
@@ -22,9 +22,6 @@
 urlpatterns = [
     path("admin/", admin.site.urls),
     path("v1/rag/", include("rag.urls")),
-<<<<<<< HEAD
     path("v1/sanitization/", include("sanitization.urls")),  # 산모 대상 LLM 서비스 앱
-=======
     path("v1/accounts/", include("accounts.urls")),
->>>>>>> b03f4248
 ]